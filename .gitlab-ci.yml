include:
  - project: 'continuous_integration/ci_scripts'
    ref: master
    file: '/gitlab-ci-yml/catkin_pipeline.yml'

variables:
<<<<<<< HEAD
  BUILD_MELODIC: "true"
  BUILD_NOETIC: "true"
=======
  # This is used to actually get the ci_scripts submodule
  GIT_STRATEGY: clone
  ROSDISTRO_INDEX_URL: http://ids-ubuntu-testing.fzi.de:8000/rosdistro/index-v4.yaml
  CI_SCRIPTS_REPO: https://gitlab-ci-token:${CI_JOB_TOKEN}@ids-git.fzi.de/continuous_integration/ci_scripts

  ROS_DISTRIBUTION: kinetic # This will be overwritten once ROS is sourced

  CATKIN_ROOT: ${HOME}/catkin_workspace

  BUILD_INDIGO: "false"
  BUILD_NOETIC: "false"

.clang-tidy-check:
  tags:
    - docker
  stage: check
  script:
    - apt-get -y update
    - git clone ${CI_SCRIPTS_REPO} ${HOME}/ci_scripts
    - cp ${HOME}/ci_scripts/catkin_build_scripts/10-fzi-sources.list /etc/ros/rosdep/sources.list.d/
    - rosdep update
    - git clone https://gitlab-ci-token:${CI_JOB_TOKEN}@ids-git.fzi.de/Utilities/fzi_styles.git ${HOME}/fzi_styles
    - cp ${HOME}/fzi_styles/.clang-tidy /.clang-tidy
    - rosdep install --from-path . -y --ignore-src --rosdistro ${ROS_DISTRIBUTION}
    - apt-get -y install clang-tidy-6.0
    # Link CMakeLists.txt if multiple packages present
    - if [[ ! -f "CMakeLists.txt"  ]]; then ln -s /opt/ros/${ROS_DISTRIBUTION}/share/catkin/cmake/toplevel.cmake CMakeLists.txt; fi
    - cmake . -DCMAKE_EXPORT_COMPILE_COMMANDS=1
    - export TERM=xterm
    - script -qfec "/usr/bin/run-clang-tidy-6.0.py -header-filter=^$(pwd) ." |& tee /tmp/clang-tidy-output.txt
    - echo "There are $(grep 'warning:' /tmp/clang-tidy-output.txt | wc -l) warnings"
    - echo "There are $(grep 'error:' /tmp/clang-tidy-output.txt | wc -l) errors"
    - if [ $(grep -E '(warning:|error:)' /tmp/clang-tidy-output.txt | wc -l) != 0 ]; then exit "1"; fi

  allow_failure: true

.roslint_python:
  tags:
    - docker
  stage: check
  script:
    - apt-get -y update
    - source /opt/ros/${ROS_DISTRIBUTION}/setup.bash
    - git clone ${CI_SCRIPTS_REPO} ${HOME}/ci_scripts
    - cp ${HOME}/ci_scripts/catkin_build_scripts/10-fzi-sources.list /etc/ros/rosdep/sources.list.d/
    - ${HOME}/ci_scripts/catkin_build_scripts/prepare_workspace.sh ${CI_PROJECT_DIR} ${CI_PROJECT_NAME} ${CATKIN_ROOT} ${ROSDISTRO_INDEX_URL}
    - rm -rf /usr/lib/python2.7/dist-packages/OpenSSL
    - rm -rf /usr/lib/python2.7/dist-packages/pyOpenSSL-*
    - pip install pyopenssl
    - mkdir -p ${HOME}/.config
    - git clone https://gitlab-ci-token:${CI_JOB_TOKEN}@ids-git.fzi.de/Utilities/fzi_styles.git ${HOME}/fzi_styles
    - cp ${HOME}/fzi_styles/.config/pep8 ${HOME}/.config/pep8
    - cp ${HOME}/fzi_styles/.config/pylintrc ${HOME}/.config/pylintrc
    - mkdir -p ${CI_PROJECT_DIR}/lint_results
    - cd ${CATKIN_ROOT}/src
    - apt-get install -y bc ros-${ROS_DISTRIBUTION}-roslint
    - ${HOME}/ci_scripts/catkin_build_scripts/roslint.sh ${CATKIN_ROOT} ${CI_PROJECT_DIR}/lint_results
  allow_failure: true
  artifacts:
    when: always
    paths:
      - ${CI_PROJECT_DIR}/lint_results

.run_tests:
  tags:
    - docker
  stage: test
  script:
    - apt-get -y update
    - source /opt/ros/${ROS_DISTRIBUTION}/setup.bash
    - git clone ${CI_SCRIPTS_REPO} ${HOME}/ci_scripts
    - cp ${HOME}/ci_scripts/catkin_build_scripts/10-fzi-sources.list /etc/ros/rosdep/sources.list.d/
    - ${HOME}/ci_scripts/catkin_build_scripts/prepare_workspace.sh ${CI_PROJECT_DIR} ${CI_PROJECT_NAME} ${CATKIN_ROOT} ${ROSDISTRO_INDEX_URL}
    - rosdep install --from-path ${CATKIN_ROOT}/src -y --ignore-src
    - export CATKIN_TEST_COVERAGE=1
    - rm -rf /usr/lib/python2.7/dist-packages/OpenSSL
    - rm -rf /usr/lib/python2.7/dist-packages/pyOpenSSL-*
    - pip install pyopenssl
    - pip install coverage gcovr
    - pip install mock
    - pip install requests
    - apt-get install libxml2-utils tree
    - cd ${CATKIN_ROOT}
    - catkin_make
    - source devel/setup.bash
    - cxx_flags="$(cmake --system-information | sed -n 's/CMAKE_CXX_FLAGS == "\(.*\)"/\1/p') --coverage -fprofile-arcs -ftest-coverage"
    - catkin_make run_tests -DCMAKE_CXX_FLAGS="${cxx_flags}"
    - cp -r ${CATKIN_ROOT}/build/test_results ${CI_PROJECT_DIR}/test_results
    - ${HOME}/ci_scripts/catkin_build_scripts/coverage.sh ${CATKIN_ROOT} ${CI_PROJECT_DIR}/code_coverage
    - ${HOME}/ci_scripts/catkin_build_scripts/check_tests.sh ${CATKIN_ROOT}/build/test_results/
    - pip install pycobertura
    - pycobertura show ${CI_PROJECT_DIR}/code_coverage/ros_bt_py/coverage.python.xml
  artifacts:
    when: always
    paths:
      - test_results/
      - code_coverage/

run_tests_xenial:
  image: ids-git.fzi.de:5555/continuous_integration/ci_docker_images/ubuntu_16.04_ros
  variables:
    ROS_DISTRIBUTION: kinetic # This will be overwritten once ROS is sourced
  extends: .run_tests
>>>>>>> d5b9aae0
<|MERGE_RESOLUTION|>--- conflicted
+++ resolved
@@ -4,111 +4,4 @@
     file: '/gitlab-ci-yml/catkin_pipeline.yml'
 
 variables:
-<<<<<<< HEAD
-  BUILD_MELODIC: "true"
-  BUILD_NOETIC: "true"
-=======
-  # This is used to actually get the ci_scripts submodule
-  GIT_STRATEGY: clone
-  ROSDISTRO_INDEX_URL: http://ids-ubuntu-testing.fzi.de:8000/rosdistro/index-v4.yaml
-  CI_SCRIPTS_REPO: https://gitlab-ci-token:${CI_JOB_TOKEN}@ids-git.fzi.de/continuous_integration/ci_scripts
-
-  ROS_DISTRIBUTION: kinetic # This will be overwritten once ROS is sourced
-
-  CATKIN_ROOT: ${HOME}/catkin_workspace
-
-  BUILD_INDIGO: "false"
-  BUILD_NOETIC: "false"
-
-.clang-tidy-check:
-  tags:
-    - docker
-  stage: check
-  script:
-    - apt-get -y update
-    - git clone ${CI_SCRIPTS_REPO} ${HOME}/ci_scripts
-    - cp ${HOME}/ci_scripts/catkin_build_scripts/10-fzi-sources.list /etc/ros/rosdep/sources.list.d/
-    - rosdep update
-    - git clone https://gitlab-ci-token:${CI_JOB_TOKEN}@ids-git.fzi.de/Utilities/fzi_styles.git ${HOME}/fzi_styles
-    - cp ${HOME}/fzi_styles/.clang-tidy /.clang-tidy
-    - rosdep install --from-path . -y --ignore-src --rosdistro ${ROS_DISTRIBUTION}
-    - apt-get -y install clang-tidy-6.0
-    # Link CMakeLists.txt if multiple packages present
-    - if [[ ! -f "CMakeLists.txt"  ]]; then ln -s /opt/ros/${ROS_DISTRIBUTION}/share/catkin/cmake/toplevel.cmake CMakeLists.txt; fi
-    - cmake . -DCMAKE_EXPORT_COMPILE_COMMANDS=1
-    - export TERM=xterm
-    - script -qfec "/usr/bin/run-clang-tidy-6.0.py -header-filter=^$(pwd) ." |& tee /tmp/clang-tidy-output.txt
-    - echo "There are $(grep 'warning:' /tmp/clang-tidy-output.txt | wc -l) warnings"
-    - echo "There are $(grep 'error:' /tmp/clang-tidy-output.txt | wc -l) errors"
-    - if [ $(grep -E '(warning:|error:)' /tmp/clang-tidy-output.txt | wc -l) != 0 ]; then exit "1"; fi
-
-  allow_failure: true
-
-.roslint_python:
-  tags:
-    - docker
-  stage: check
-  script:
-    - apt-get -y update
-    - source /opt/ros/${ROS_DISTRIBUTION}/setup.bash
-    - git clone ${CI_SCRIPTS_REPO} ${HOME}/ci_scripts
-    - cp ${HOME}/ci_scripts/catkin_build_scripts/10-fzi-sources.list /etc/ros/rosdep/sources.list.d/
-    - ${HOME}/ci_scripts/catkin_build_scripts/prepare_workspace.sh ${CI_PROJECT_DIR} ${CI_PROJECT_NAME} ${CATKIN_ROOT} ${ROSDISTRO_INDEX_URL}
-    - rm -rf /usr/lib/python2.7/dist-packages/OpenSSL
-    - rm -rf /usr/lib/python2.7/dist-packages/pyOpenSSL-*
-    - pip install pyopenssl
-    - mkdir -p ${HOME}/.config
-    - git clone https://gitlab-ci-token:${CI_JOB_TOKEN}@ids-git.fzi.de/Utilities/fzi_styles.git ${HOME}/fzi_styles
-    - cp ${HOME}/fzi_styles/.config/pep8 ${HOME}/.config/pep8
-    - cp ${HOME}/fzi_styles/.config/pylintrc ${HOME}/.config/pylintrc
-    - mkdir -p ${CI_PROJECT_DIR}/lint_results
-    - cd ${CATKIN_ROOT}/src
-    - apt-get install -y bc ros-${ROS_DISTRIBUTION}-roslint
-    - ${HOME}/ci_scripts/catkin_build_scripts/roslint.sh ${CATKIN_ROOT} ${CI_PROJECT_DIR}/lint_results
-  allow_failure: true
-  artifacts:
-    when: always
-    paths:
-      - ${CI_PROJECT_DIR}/lint_results
-
-.run_tests:
-  tags:
-    - docker
-  stage: test
-  script:
-    - apt-get -y update
-    - source /opt/ros/${ROS_DISTRIBUTION}/setup.bash
-    - git clone ${CI_SCRIPTS_REPO} ${HOME}/ci_scripts
-    - cp ${HOME}/ci_scripts/catkin_build_scripts/10-fzi-sources.list /etc/ros/rosdep/sources.list.d/
-    - ${HOME}/ci_scripts/catkin_build_scripts/prepare_workspace.sh ${CI_PROJECT_DIR} ${CI_PROJECT_NAME} ${CATKIN_ROOT} ${ROSDISTRO_INDEX_URL}
-    - rosdep install --from-path ${CATKIN_ROOT}/src -y --ignore-src
-    - export CATKIN_TEST_COVERAGE=1
-    - rm -rf /usr/lib/python2.7/dist-packages/OpenSSL
-    - rm -rf /usr/lib/python2.7/dist-packages/pyOpenSSL-*
-    - pip install pyopenssl
-    - pip install coverage gcovr
-    - pip install mock
-    - pip install requests
-    - apt-get install libxml2-utils tree
-    - cd ${CATKIN_ROOT}
-    - catkin_make
-    - source devel/setup.bash
-    - cxx_flags="$(cmake --system-information | sed -n 's/CMAKE_CXX_FLAGS == "\(.*\)"/\1/p') --coverage -fprofile-arcs -ftest-coverage"
-    - catkin_make run_tests -DCMAKE_CXX_FLAGS="${cxx_flags}"
-    - cp -r ${CATKIN_ROOT}/build/test_results ${CI_PROJECT_DIR}/test_results
-    - ${HOME}/ci_scripts/catkin_build_scripts/coverage.sh ${CATKIN_ROOT} ${CI_PROJECT_DIR}/code_coverage
-    - ${HOME}/ci_scripts/catkin_build_scripts/check_tests.sh ${CATKIN_ROOT}/build/test_results/
-    - pip install pycobertura
-    - pycobertura show ${CI_PROJECT_DIR}/code_coverage/ros_bt_py/coverage.python.xml
-  artifacts:
-    when: always
-    paths:
-      - test_results/
-      - code_coverage/
-
-run_tests_xenial:
-  image: ids-git.fzi.de:5555/continuous_integration/ci_docker_images/ubuntu_16.04_ros
-  variables:
-    ROS_DISTRIBUTION: kinetic # This will be overwritten once ROS is sourced
-  extends: .run_tests
->>>>>>> d5b9aae0
+  BUILD_NOETIC: "true"