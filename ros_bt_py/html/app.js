var render = ReactDOM.render;
ReactModal.setAppElement("#react-container");

class App extends Component
{
  constructor(props)
  {
    super(props);

    var ros_uri = 'ws://' + window.location.hostname + ':9090';

    var parameters = window.location.search.substr(1);

    var params = {};
    var prmarr = parameters.split("&");
    for ( var i = 0; i < prmarr.length; i++) {
        var tmparr = prmarr[i].split("=");
        params[tmparr[0]] = tmparr[1];
    }

    if (params["ros_uri"])
    {
      ros_uri = params["ros_uri"];
    }

    var ros = new ROSLIB.Ros({
      url : ros_uri
    });

    this.state = {
      bt_namespace: '',
      cm_namespace: 'capability_manager/',
      ros_uri: ros_uri,
      selected_tree: {
        is_subtree: false,
        name: ''
      },
      error_history: [],
      error_history_sorting_asc: false,
      selected_edge: null,
      available_nodes: [],
      available_capabilities: [],
      subtree_names: [],
      selected_node: null, // FIXME
      selected_node_names: [],
      copied_node: null,
      showDataGraph: true,
      dragging_node_list_item: null,
      dragging_capability_list_item: null,
      last_tree_msg: null,
      // Can be 'nodelist' or 'editor'. The value decides whether the
      // "Add node" or "change node options" widget is shown.
      last_selection_source: 'nodelist',
      // The corresponding object from available_nodes for the
      // currently selected node. We need this because information
      // about OptionRefs isn't included in live nodes, but we need it
      // to edit options.
      selected_node_info: null,
      node_changed: false,
      ros: ros,
      skin: 'darkmode',
      copy_node: false,
      connected: false,
      publishing_subtrees: false,
      last_selected_package: '',
      show_file_modal: null,
      cm_available: false,
      current_time: null,
      nodelist_visible: true,
      executionbar_visible: true,
    };

    ros.on("connection", function(e) {
      console.log("Connected to websocket");
      this.setState({connected: true});
    }.bind(this));

    ros.on("close", function(e) {
      this.setState({connected: false});
      console.log("Connection to websocket closed, reconnecting in 5s");
      setTimeout(function() {
        ros.connect(ros_uri);
      }, 5000);
    }.bind(this));

    this.tree_topic = new ROSLIB.Topic({
      ros : this.state.ros,
      name : this.state.bt_namespace + 'tree',
      messageType : 'ros_bt_py_msgs/Tree'
    });

    this.debug_topic = new ROSLIB.Topic({
      ros : this.state.ros,
      name: this.state.bt_namespace + 'debug/debug_info',
      messageType: 'ros_bt_py_msgs/DebugInfo'
    });

    this.messages_topic = new ROSLIB.Topic({
      ros : this.state.ros,
      name: this.state.bt_namespace + 'messages',
      messageType: 'ros_bt_py_msgs/Messages'
    });

    this.get_nodes_service = null;

    this.state.ros.getServices(function(result) {
      if (result.includes(this.state.bt_namespace + 'get_available_nodes'))
      {
        this.get_nodes_service = new ROSLIB.Service({
          ros: this.state.ros,
          name: this.state.bt_namespace + 'get_available_nodes',
          serviceType: 'ros_bt_py_msgs/GetAvailableNodes'
        });
        this.setState({current_time: Date.now()});
      }
    }.bind(this));

    this.add_node_service = new ROSLIB.Service({
      ros: this.state.ros,
      name: this.state.bt_namespace + 'add_node',
      serviceType: 'ros_bt_py_msgs/AddNode'
    });

    this.remove_node_service = new ROSLIB.Service({
      ros: this.state.ros,
      name: this.state.bt_namespace + 'remove_node',
      serviceType: 'ros_bt_py_msgs/RemoveNode'
    });

    this.set_execution_mode_service = new ROSLIB.Service({
      ros: this.state.ros,
      name: this.state.bt_namespace + 'debug/set_execution_mode',
      serviceType: 'ros_bt_py_msgs/SetExecutionMode'
    });

    // topic needed for capability functionality
    this.capabilities_topic = null;

    this.state.ros.getTopics(function(result) {
      if (result.topics.includes(this.state.cm_namespace + 'capabilities'))
      {
        this.capabilities_topic = new ROSLIB.Topic({
          ros : this.state.ros,
          name : this.state.cm_namespace + 'capabilities',
          messageType : 'ros_ta_msgs/Capabilities'
        });
        this.capabilities_topic.subscribe(this.onCapabilitiesUpdate);
      }
    }.bind(this));

    this.packages_topic = new ROSLIB.Topic({
      ros : this.state.ros,
      name : this.state.bt_namespace + 'packages',
      messageType : 'ros_bt_py_msgs/Packages'
    });

    this.lastTreeUpdate = null;
    this.topicTimeoutID = null;
    this.newMsgDelay = 500;  // ms

    // Bind these here so this works as expected in callbacks
    this.getNodes = this.getNodes.bind(this);
    this.onError = this.onError.bind(this);
    this.onClearErrors = this.onClearErrors.bind(this);
    this.onChangeErrorHistorySorting = this.onChangeErrorHistorySorting.bind(this);
    this.onNodeListSelectionChange = this.onNodeListSelectionChange.bind(this);
    this.onNodeListDragging = this.onNodeListDragging.bind(this);
    this.onCapabilityDragging = this.onCapabilityDragging.bind(this);
    this.onChangeFileModal = this.onChangeFileModal.bind(this);
    this.check_dragging = this.check_dragging.bind(this);
    this.onNodeChanged = this.onNodeChanged.bind(this);
    this.onEditorSelectionChange = this.onEditorSelectionChange.bind(this);
    this.onMultipleSelectionChange = this.onMultipleSelectionChange.bind(this);
    this.onSelectedPackageChange = this.onSelectedPackageChange.bind(this);
    this.onSelectedEdgeChange = this.onSelectedEdgeChange.bind(this);
    this.onTreeUpdate = this.onTreeUpdate.bind(this);
    this.onDebugUpdate = this.onDebugUpdate.bind(this);
    this.onMessagesUpdate = this.onMessagesUpdate.bind(this);
    this.findPossibleParents = this.findPossibleParents.bind(this);
    this.onSelectedTreeChange = this.onSelectedTreeChange.bind(this);
    this.onNamespaceChange = this.onNamespaceChange.bind(this);
    this.updateTreeMsg = this.updateTreeMsg.bind(this);
    this.changeSkin = this.changeSkin.bind(this);
    this.changeCopyMode = this.changeCopyMode.bind(this);
    this.onPublishingSubtreesChange = this.onPublishingSubtreesChange.bind(this);
    this.onPackagesUpdate = this.onPackagesUpdate.bind(this);
    this.onCapabilitiesUpdate = this.onCapabilitiesUpdate.bind(this);
  }

  onTreeUpdate(msg)
  {
    if (this.state.publishing_subtrees && this.last_received_tree_msg && this.last_received_tree_msg.nodes)
    {
      var setup_and_shutdown = false;
      if (this.last_received_tree_msg.nodes.length != msg.nodes.length)
      {
        setup_and_shutdown = true;
      } else {
        for (var i = 0; i < msg.nodes.length; i++)
        {
          if (msg.nodes[i].module != this.last_received_tree_msg.nodes[i].module
              || msg.nodes[i].node_class != this.last_received_tree_msg.nodes[i].node_class
              || msg.nodes[i].name != this.last_received_tree_msg.nodes[i].name)
          {
            setup_and_shutdown = true;
          }
        }
      }
      if (setup_and_shutdown)
      {
        this.set_execution_mode_service.callService(
          new ROSLIB.ServiceRequest({
            single_step: false,
            publish_subtrees: true,
            collect_performance_data: false
          }),
          function(response) {
          }.bind(this));
      }
    }
    this.last_received_tree_msg = msg;
    if (!this.state.selected_tree.is_subtree)
    {
      this.updateTreeMsg(msg);
    }
  }

  onDebugUpdate(msg)
  {
    this.last_received_debug_msg = msg;
    this.setState({subtree_names: msg.subtree_states.map(x => x.name).sort()});
    if (this.state.selected_tree.is_subtree)
    {
      var selectedSubtree = msg.subtree_states
          .find(x => x.name === this.state.selected_tree.name);
      if (selectedSubtree)
      {
        this.updateTreeMsg(selectedSubtree);
      } else {
        this.onSelectedTreeChange(false, '');
      }
    }
  }

  onMessagesUpdate(msg)
  {
    console.log("received list of messages");
    this.messages = [];
    for (var i = 0; i < msg.messages.length; i++) {
      var components = msg.messages[i].msg.split("/");
      if (components.length == 2) {
        if (msg.messages[i].service)
        {
          this.messages.push({msg:components[0] + ".srv._" + components[1] + "." + components[1],
                              service: true});
          this.messages.push({msg:components[0] + ".srv._" + components[1] + "." + components[1] + "Request",
                              service: true});
          this.messages.push({msg:components[0] + ".srv._" + components[1] + "." + components[1] + "Response",
                              service: true});
        } else {
          this.messages.push({msg:components[0] + ".msg._" + components[1] + "." + components[1],
                              service: false});
        }
      }
    }
    var options = {
      shouldSort: true,
      threshold: 0.6,
      location: 0,
      distance: 100,
      maxPatternLength: 32,
      minMatchCharLength: 1,
      keys: [
        "msg"]
    };
    this.messagesFuse = new Fuse(this.messages, options);
  }

  onPackagesUpdate(msg)
  {
    console.log("received list of packages");
    this.last_received_packages_msg = msg;
    this.packages = msg.packages;

    var options = {
      shouldSort: true,
      threshold: 0.6,
      location: 0,
      distance: 100,
      maxPatternLength: 32,
      minMatchCharLength: 1,
      keys: [
        "package",
        "path"
      ]
    };
    this.packagesFuse = new Fuse(this.packages, options);
  }

  onCapabilitiesUpdate(msg)
  {
    console.log("received list of capabilities");
    this.last_received_capabilities_msg = msg;
    this.capabilities = [];
    for (var i = 0; i < msg.capabilities.length; i++) {
      var cap = {name:msg.capabilities[i].name, description:msg.capabilities[i].description, capability:msg.capabilities[i]};
      this.capabilities.push(cap);
    }
    var options = {
      shouldSort: true,
      threshold: 0.6,
      location: 0,
      distance: 100,
      maxPatternLength: 32,
      minMatchCharLength: 1,
      keys: [
        "name",
        "description"
      ]
    };
    this.capabilitiesFuse = new Fuse(this.capabilities, options);

    this.setState({cm_available: true, available_capabilities: this.capabilities});
  }

  changeSkin(skin)
  {
    this.setState({skin:skin});
  }

  changeCopyMode(mode)
  {
    if (mode)
    {
      // node copy/paste
      this.setState({copy_node: true});
    } else {
      // "normal" copy/paste for text
      this.setState({copy_node: false});
    }
  }

  onPublishingSubtreesChange(enable)
  {
    this.setState({publishing_subtrees: enable});
  }

  updateTreeMsg(msg)
  {
    // Clear any timers for previously received messages (see below)
    if (this.topicTimeoutID)
    {
      window.clearTimeout(this.topicTimeoutID);
      this.topicTimeoutID = null;
    }

    var now = Date.now();
    if (this.lastTreeUpdate === null || (now - this.lastTreeUpdate) > this.newMsgDelay)
    {
      this.setState({last_tree_msg: msg});
      this.lastTreeUpdate = now;
    }
    else
    {
      // if it hasn't been long enough since the last tree update,
      // schedule a retry so we don't drop a message.
      this.topicTimeoutID = window.setTimeout(
        function() {
          this.updateTreeMsg(msg);
      }.bind(this),
        this.newMsgDelay * 2);
    }
  }

  onSelectedTreeChange(is_subtree, name)
  {
    // Find the correct tree message (if any) to set for the new
    // selected tree
    var tree_msg = undefined;
    if (is_subtree)
    {
      tree_msg = this.last_received_debug_msg.subtree_states.find(x => x.name === name);
    }
    else
    {
      tree_msg = this.last_received_tree_msg;
    }

    if (tree_msg)
    {
      this.setState({
        selected_tree: {
          is_subtree: is_subtree,
          name: name
        },
        last_tree_msg: tree_msg
      });
      this.last_tree_update = Date.now();
    }
    else
    {
      this.setState({
        selected_tree: {
          is_subtree: is_subtree,
          name: name
        }
      });
    }
  }

  onNamespaceChange(namespace)
  {
    console.log('Namespace changed to: ', namespace);
    if (namespace !== this.state.bt_namespace)
    {
      this.setState({cm_namespace: namespace.replace('tree_node/', '') + 'capability_manager/'});

      // Unsubscribe, then replace, topics
      this.tree_topic.unsubscribe(this.onTreeUpdate);
      this.debug_topic.unsubscribe(this.onDebugUpdate);
      this.messages_topic.unsubscribe(this.onMessagesUpdate);
      this.packages_topic.unsubscribe(this.onPackagesUpdate);
      if (this.capabilities_topic !== null)
      {
        this.capabilities_topic.unsubscribe(this.onCapabilitiesUpdate);
      }

      this.tree_topic = new ROSLIB.Topic({
        ros : this.state.ros,
        name : namespace + 'tree',
        messageType : 'ros_bt_py_msgs/Tree'
      });

      this.debug_topic = new ROSLIB.Topic({
        ros : this.state.ros,
        name: namespace + 'debug/debug_info',
        messageType: 'ros_bt_py_msgs/DebugInfo'
      });

      this.messages_topic = new ROSLIB.Topic({
        ros : this.state.ros,
        name: namespace + 'messages',
        messageType: 'ros_bt_py_msgs/Messages'
      });

      this.packages_topic = new ROSLIB.Topic({
        ros : this.state.ros,
        name : namespace + 'packages',
        messageType : 'ros_bt_py_msgs/Packages'
      });

      // topic needed for capability functionality
      this.capabilities_topic = null;

      this.state.ros.getTopics(function(result) {
        if (result.topics.includes(this.state.cm_namespace + 'capabilities'))
        {
          this.capabilities_topic = new ROSLIB.Topic({
            ros : this.state.ros,
            name : this.state.cm_namespace + 'capabilities',
            messageType : 'ros_ta_msgs/Capabilities'
          });
          this.capabilities_topic.subscribe(this.onCapabilitiesUpdate);
        }
      }.bind(this));

      // Subscribe again
      this.tree_topic.subscribe(this.onTreeUpdate);
      this.debug_topic.subscribe(this.onDebugUpdate);
      this.messages_topic.subscribe(this.onMessagesUpdate);
      this.packages_topic.subscribe(this.onPackagesUpdate);

      // Update GetAvailableNodes Service
      this.get_nodes_service = null;

      this.state.ros.getServices(function(result) {
        if (result.includes(namespace + 'get_available_nodes'))
        {
          this.get_nodes_service = new ROSLIB.Service({
            ros: this.state.ros,
            name: namespace + 'get_available_nodes',
            serviceType: 'ros_bt_py_msgs/GetAvailableNodes'
          });
          this.setState({current_time: Date.now()});
        }
      }.bind(this));

      this.add_node_service = new ROSLIB.Service({
        ros: this.state.ros,
        name: namespace + 'add_node',
        serviceType: 'ros_bt_py_msgs/AddNode'
      });

      this.remove_node_service = new ROSLIB.Service({
        ros: this.state.ros,
        name: namespace + 'remove_node',
        serviceType: 'ros_bt_py_msgs/RemoveNode'
      });

      this.set_execution_mode_service = new ROSLIB.Service({
        ros: this.state.ros,
        name: namespace + 'debug/set_execution_mode',
        serviceType: 'ros_bt_py_msgs/SetExecutionMode'
      });

      this.setState({bt_namespace: namespace});
    }
  }

  findPossibleParents()
  {
    if (this.state.last_tree_msg)
    {
      return this.state.last_tree_msg.nodes
        .filter(node => (node.max_children < 0 || node.child_names.length < node.max_children))
        .sort(function(a, b) {
          if (a.name < b.name) {
            return -1;
          }
          else if (a.name > b.name) {
            return 1;
          }
          else {
            return 0;
          }
        });
    }
    return [];
  }

  getNodes(package_name)
  {
    if (this.get_nodes_service !== null)
    {
      this.get_nodes_service.callService(
        new ROSLIB.ServiceRequest({
          node_modules: [package_name]
        }),
        function(response) {
          if (response.success) {
            this.setState({available_nodes: response.available_nodes});
          }
          else {
            this.onError('Failed to get list of nodes: ' + response.error_message);
          }
        }.bind(this));
    }
  }

  componentDidMount()
  {
    this.tree_topic.subscribe(this.onTreeUpdate);
    this.debug_topic.subscribe(this.onDebugUpdate);
    this.messages_topic.subscribe(this.onMessagesUpdate);
    this.packages_topic.subscribe(this.onPackagesUpdate);

    document.body.addEventListener("keydown",function(e){
      if ( this.state.show_file_modal && e.keyCode == 27) // 27 = ESC
      {
        this.setState({show_file_modal: null});
      }
      if ( this.state.copy_node && e.keyCode == 67 && (e.ctrlKey || e.metaKey) ) { // 67 = KeyC
        if (this.state.selected_node_names.length > 1)
        {
          console.log("COPY/PASTE FOR MULTIPLE SELECTION NOT IMPLEMENTED YET");
          return;
        }
        this.setState({copied_node: this.state.selected_node});
      } else if ( this.state.copy_node && e.keyCode == 86 && (e.ctrlKey || e.metaKey) ) { // 86 = KeyV
        if (this.state.selected_node_names.length > 1)
        {
          console.log("COPY/PASTE FOR MULTIPLE SELECTION NOT IMPLEMENTED YET");
          return;
        }
        var parent = '';
        for (var i = 0; i < this.state.last_tree_msg.nodes.length; i++) {
          for (var j = 0; j < this.state.last_tree_msg.nodes[i].child_names.length; j++) {
            if(this.state.copied_node.name == this.state.last_tree_msg.nodes[i].child_names[j]) {
              parent = this.state.last_tree_msg.nodes[i].name;
              break;
            }
          }
        }

        this.add_node_service.callService(
          new ROSLIB.ServiceRequest({
            parent_name: parent,
            node: this.state.copied_node,
            allow_rename: true
          }),
          function(response) {
            if (response.success) {
              console.log('Added node to tree as ' + response.actual_node_name);
            }
            else {
              console.log('Failed to add node ' + this.state.name + ': '
                          + response.error_message);
            }
          }.bind(this));
      }
      if (this.state.copy_node && this.state.selected_node && e.keyCode == 46) { // 46 = Delete
        if (this.state.selected_node_names.length > 1)
        {
          console.log("DELETE FOR MULTIPLE SELECTION NOT IMPLEMENTED YET");
          return;
        }
        var remove_children = false;
        var remove_nodes_text = "Do you want to remove the selected node\"" + this.state.selected_node.name +"\"";

        if (e.shiftKey) {
          remove_children = true;
          remove_nodes_text += " and its children";
        }
        remove_nodes_text += "?";

        if (window.confirm(remove_nodes_text))
        {
          this.remove_node_service.callService(
            new ROSLIB.ServiceRequest({
              node_name: this.state.selected_node.name,
              remove_children: remove_children,
            }),
            function(response) {
              if (response.success) {
                console.log('Removed node from tree');
                this.onEditorSelectionChange(null);
              }
              else {
                console.log('Failed to remove node ' + response.error_message);
              }
            }.bind(this));
        }  
      }
    }.bind(this),false);
  }

  componentWillUnmount()
  {
    this.tree_topic.unsubscribe(this.onTreeUpdate);
    this.debug_topic.unsubscribe(this.onDebugUpdate);
    this.messages_topic.unsubscribe(this.onMessagesUpdate);
    this.packages_topic.unsubscribe(this.onPackagesUpdate);
    if (this.capabilities_topic !== null)
    {
      this.capabilities_topic.unsubscribe(this.onCapabilitiesUpdate);
    }
  }

  onError(error_message)
  {
    this.setState({
      error_history: this.state.error_history.concat(
        {
          id: error_id(),
          time: Date.now(),
          text: error_message
        })
    });
    console.log(error_message);
  }

  onClearErrors()
  {
    this.setState({error_history:[]});
  }

  onChangeErrorHistorySorting(new_sorting)
  {
    this.setState({error_history_sorting_asc: new_sorting});
  }

  onNodeListSelectionChange(new_selected_node)
  {
    if (this.state.node_changed)
    {
      if(window.confirm("Are you sure you wish to discard all changes to the currently edited node?"))
      {
        // normal behavior, discard all entered data
        this.setState({node_changed: false});
      } else {
        // do not execute onNodeListSelectionChange and keep editing
        return;
      }
    }
    this.setState({selected_node: new_selected_node,
                   selected_node_names: [],
                   last_selection_source: 'nodelist'});
  }

  onNodeListDragging(dragging)
  {
    this.setState({dragging_node_list_item: dragging});
  }

  onCapabilityDragging(dragging)
  {
    this.setState({dragging_capability_list_item: dragging});
  }

  onChangeFileModal(mode)
  {
    this.setState({show_file_modal: mode});
  }

  check_dragging()
  {
    if (this.state.dragging_node_list_item)
    {
      this.setState({dragging_node_list_item: null});
    }
    if (this.state.dragging_capability_list_item)
    {
      this.setState({dragging_capability_list_item: null});
    }
  }

  onMultipleSelectionChange(new_selected_node_names)
  {
    if (new_selected_node_names !== null)
    {
      this.setState(
        {
          selected_node: null,
          selected_node_names: new_selected_node_names,
          last_selection_source: 'multiple',
        });
      return;
    }
  }

  onSelectedPackageChange(new_selected_package_name)
  {
    this.setState({last_selected_package: new_selected_package_name});
    return;
  }

  onEditorSelectionChange(new_selected_node_name)
  {
    if (this.state.node_changed && (new_selected_node_name === null || new_selected_node_name != this.state.selected_node_name))
    {
      if(window.confirm("Are you sure you wish to discard all changes to the currently edited node?"))
      {
        // normal behavior, discard all entered data
        this.setState({node_changed: false});
      } else {
        // do not execute onEditorSelectionChange and keep editing
        return;
      }
    }    

    if (new_selected_node_name === null)
    {
      this.setState(
        {
          selected_node: null,
          selected_node_names: [],
          last_selection_source: 'editor',
        });
      return;
    }

    var new_selected_node = this.state.last_tree_msg.nodes.find(x => x.name === new_selected_node_name);

    if (!new_selected_node)
    {
      this.setState(
        {
          selected_node: null,
          selected_node_names: [],
          last_selection_source: 'editor',
        });
      return;
    }

    this.setState((prevState, props) => (
      {
        copy_node: true,
        selected_node: new_selected_node,
        selected_node_names: [new_selected_node_name],
        last_selection_source: 'editor',
        selected_node_info: prevState.available_nodes.find(
          x => (x.module === new_selected_node.module
                && x.node_class === new_selected_node.node_class))
      }
    ));
  }

  onNodeChanged(state)
  {
    this.setState({node_changed: state});
  }

  onSelectedEdgeChange(new_selected_edge)
  {
    this.setState({selected_edge: new_selected_edge});
  }

  render()
  {
    var selectedNodeComponent = null;

    if (this.state.last_selection_source === 'multiple' && this.state.selected_node_names.length > 0)
    {
      selectedNodeComponent = (
        <MultipleSelection
          ros={this.state.ros}
          bt_namespace={this.state.bt_namespace}
          cm_namespace={this.state.cm_namespace}
          cm_available={this.state.cm_available}
          packages={this.packages}
          last_selected_package={this.state.last_selected_package}
          selectedNodeNames={this.state.selected_node_names}
          tree_message={this.state.last_tree_msg}
          packagesFuse={this.packagesFuse}
          capabilitiesFuse={this.capabilitiesFuse}
          onError={this.onError}
          onSelectionChange={this.onEditorSelectionChange}
          onMultipleSelectionChange={this.onMultipleSelectionChange}
          onSelectedEdgeChange={this.onSelectedEdgeChange}
          onCapabilityPackageChange={this.onSelectedPackageChange}
        />);
    } else if (this.state.selected_node === null)
    {
      selectedNodeComponent = (
        <div className="d-flex flex-column">
          No Node Selected
        </div>
      );
    }
    else if (this.state.last_selection_source === 'nodelist')
    {
      selectedNodeComponent = (
        <NewNode
          ros={this.state.ros}
          bt_namespace={this.state.bt_namespace}
          key={
            this.state.bt_namespace
              + (this.state.selected_node ?
                 (this.state.selected_node.module
                  + this.state.selected_node.node_class)
                 :
                 '')
          }
          node={this.state.selected_node}
          parents={this.findPossibleParents()}
          messagesFuse={this.messagesFuse}
          capabilitiesFuse={this.capabilitiesFuse}
          onError={this.onError}
          onNodeChanged={this.onNodeChanged}
          changeCopyMode={this.changeCopyMode}
        />);
    }
    else if (this.state.last_selection_source === 'editor')
    {
      selectedNodeComponent = (
        <SelectedNode
          ros={this.state.ros}
          bt_namespace={this.state.bt_namespace}
          key={
            this.state.bt_namespace
              + (this.state.selected_node ?
                 this.state.selected_node.name
                 :
                 '')
          }
          node={this.state.selected_node}
          nodeInfo={this.state.selected_node_info}
          availableNodes={this.state.available_nodes}
          messagesFuse={this.messagesFuse}
          capabilitiesFuse={this.capabilitiesFuse}
          onError={this.onError}
          onNodeChanged={this.onNodeChanged}
          changeCopyMode={this.changeCopyMode}
          onEditorSelectionChange={this.onEditorSelectionChange}
        />);
    }

    var dragging_cursor = '';
    if(this.state.dragging_node_list_item || this.state.dragging_capability_list_item)
    {
      dragging_cursor = 'cursor-grabbing'
    }

    var nodelist = null;
    var show_nodelist_button = null;
    var main_col = 'col scroll-col';
    if(this.state.nodelist_visible)
    {
      nodelist = (
        <div className="col scroll-col" id="nodelist_container">
          <button class="hide_button btn btn-outline-primary btn-sm"
                  title="Hide nodelist"
                  onClick={function() {
                    this.setState(
                      (prevstate, props) => ({nodelist_visible: false})
                    );
                  }.bind(this)}
                  >
            <i class="fas fa-angle-double-left show-button-icon"></i>
          </button>
          <NodeList key={this.state.bt_namespace + this.state.current_time}
                    availableNodes={this.state.available_nodes}
                    dragging_node_list_item={this.state.dragging_node_list_item}
                    getNodes={this.getNodes}
                    onSelectionChange={this.onNodeListSelectionChange}
                    onNodeListDragging={this.onNodeListDragging}/>
        </div>
      );
      main_col = 'col-9 scroll-col';
    } else {
      show_nodelist_button = (
        <button class="hide_button btn btn-outline-primary btn-sm"
              title="Show nodelist"
              onClick={function() {
                this.setState(
                  (prevstate, props) => ({nodelist_visible: true})
                );
              }.bind(this)}
              >
          <i class="fas fa-angle-double-right show-button-icon"></i>
        </button>
      );
    }

    var toggle_ui_visibility_text = 'Hide User Interface';
    var execution_bar = null;
    if(this.state.executionbar_visible)
    {
      execution_bar = (
        <ExecutionBar key={this.state.bt_namespace}
                      ros={this.state.ros}
                      connected={this.state.connected}
                      cm_available={this.state.cm_available}
                      subtreeNames={this.state.subtree_names}
                      currentNamespace={this.state.bt_namespace}
                      tree_message={this.state.last_tree_msg}
                      onSelectedTreeChange={this.onSelectedTreeChange}
                      onNamespaceChange={this.onNamespaceChange}
                      onError={this.onError}
                      onPublishingSubtreesChange={this.onPublishingSubtreesChange}
                      onChangeFileModal={this.onChangeFileModal}/>
      );
    } else {
      toggle_ui_visibility_text = 'Show User Interface';
    }

    return (
      <div onMouseUp={this.check_dragging} className={dragging_cursor}>
        <ReactModal key={this.state.bt_namespace}
                    isOpen={this.state.show_file_modal !== null}>
          <FileBrowser ros={this.state.ros}
                       bt_namespace={this.state.bt_namespace}
                       packagesFuse={this.packagesFuse}
                       onError={this.onError}
                       mode={this.state.show_file_modal}
                       tree_message={this.state.last_tree_msg}
                       last_selected_package={this.state.last_selected_package}
                       onChangeFileModal={this.onChangeFileModal}
                       onSelectedPackageChange={this.onSelectedPackageChange}/>
        </ReactModal>
        {execution_bar}

        <div className="container-fluid">
          <div className="row row-height">
<<<<<<< HEAD
            <div className="col scroll-col" id="nodelist_container">
              <NodeList key={this.state.bt_namespace + this.state.current_time}
                        availableNodes={this.state.available_nodes}
                        dragging_node_list_item={this.state.dragging_node_list_item}
                        getNodes={this.getNodes}
                        onSelectionChange={this.onNodeListSelectionChange}
                        onNodeListDragging={this.onNodeListDragging}/>
              <CapabilityList key={this.state.cm_namespace}
                              capability_list_collapsed={!this.state.cm_available}
                              availableCapabilities={this.state.available_capabilities}
                              dragging_capability_list_item={this.state.dragging_capability_list_item}
                              onCapabilityDragging={this.onCapabilityDragging}/>
            </div>
            <div className="col-9 scroll-col" id="main_pane">
=======
            {nodelist}
            <div className={main_col} id="main_pane">
              {show_nodelist_button}
>>>>>>> 8e5294cb
              <div className="container-fluid d-flex h-100 flex-column">
                <div className="row">
                  <div className="col d-flex">
                    <SelectTree key={this.state.bt_namespace}
                                ros={this.state.ros}
                                bt_namespace={this.state.bt_namespace}
                                subtreeNames={this.state.subtree_names}
                                selected_tree={this.state.selected_tree}
                                onSelectedTreeChange={this.onSelectedTreeChange}
                                onError={this.onError}/>
                    <button className="btn btn-primary m-1"
                            onClick={function() {
                              this.setState(
                                (prevstate, props) => ({showDataGraph: !prevstate.showDataGraph})
                              );
                            }.bind(this)
                                    }>
                      Toggle Data Graph
                    </button>
                    <button className="btn btn-primary m-1"
                            onClick={function() {
                              this.setState(
                                (prevstate, props) => ({executionbar_visible: !prevstate.executionbar_visible,
                                                        nodelist_visible: !prevstate.executionbar_visible})
                              );
                            }.bind(this)
                                    }>
                      {toggle_ui_visibility_text}
                    </button>
                    <Spacer />
                    <SelectEditorSkin changeSkin={this.changeSkin}/>
                  </div>
                </div>
                <div className="row edit_canvas h-100 pb-2">
                  <div className="col p-0">
                    <D3BehaviorTreeEditor key={this.state.bt_namespace}
                                          ros={this.state.ros}
                                          bt_namespace={this.state.bt_namespace}
                                          tree_message={this.state.last_tree_msg}
                                          subtreeNames={this.state.subtree_names}
                                          publishing_subtrees={this.state.publishing_subtrees}
                                          dragging_node_list_item={this.state.dragging_node_list_item}
                                          dragging_capability_list_item={this.state.dragging_capability_list_item}
                                          onSelectionChange={this.onEditorSelectionChange}
                                          onMultipleSelectionChange={this.onMultipleSelectionChange}
                                          selectedNodeNames={this.state.selected_node_names}
                                          onSelectedEdgeChange={this.onSelectedEdgeChange}
                                          showDataGraph={this.state.showDataGraph}
                                          onSelectedTreeChange={this.onSelectedTreeChange}
                                          onNodeListDragging={this.onNodeListDragging}
                                          onCapabilityDragging={this.onCapabilityDragging}
                                          onError={this.onError}
                                          skin={this.state.skin}/>
                  </div>
                </div>
                <div className="row maxh50">
                  <div className="col pl-0">
                    {selectedNodeComponent}
                  </div>
                  <div className="col">
                    <div className="row pt-0 pl-0 pr-0">
                    {this.state.selected_edge ?
                     <BehaviorTreeEdge edge={this.state.selected_edge}
                                       key={this.state.bt_namespace}
                                       ros={this.state.ros}
                                       bt_namespace={this.state.bt_namespace}
                                       onSelectionChange={this.onEditorSelectionChange}
                                       unsetSelectedEdge={()=>this.setState({selected_edge: null})}
                                       onError={this.onError}/> :
                     <div className="d-flex flex-column">
                       No Edge Selected
                     </div>
                    }
                    </div>
                    <div  className="row output_log pl-0">
                      <ErrorHistory history={this.state.error_history}
                                    sorting_asc={this.state.error_history_sorting_asc}
                                    clearErrors={this.onClearErrors}
                                    changeSorting={this.onChangeErrorHistorySorting}/>
                    </div>
                  </div>
                </div>
              </div>
            </div>
          </div>
        </div>
      </div>
    );
  }
}
render(<App />, document.getElementById("react-container"));<|MERGE_RESOLUTION|>--- conflicted
+++ resolved
@@ -904,6 +904,11 @@
                     getNodes={this.getNodes}
                     onSelectionChange={this.onNodeListSelectionChange}
                     onNodeListDragging={this.onNodeListDragging}/>
+          <CapabilityList key={this.state.cm_namespace}
+                          capability_list_collapsed={!this.state.cm_available}
+                          availableCapabilities={this.state.available_capabilities}
+                          dragging_capability_list_item={this.state.dragging_capability_list_item}
+                          onCapabilityDragging={this.onCapabilityDragging}/>
         </div>
       );
       main_col = 'col-9 scroll-col';
@@ -959,29 +964,11 @@
                        onSelectedPackageChange={this.onSelectedPackageChange}/>
         </ReactModal>
         {execution_bar}
-
         <div className="container-fluid">
           <div className="row row-height">
-<<<<<<< HEAD
-            <div className="col scroll-col" id="nodelist_container">
-              <NodeList key={this.state.bt_namespace + this.state.current_time}
-                        availableNodes={this.state.available_nodes}
-                        dragging_node_list_item={this.state.dragging_node_list_item}
-                        getNodes={this.getNodes}
-                        onSelectionChange={this.onNodeListSelectionChange}
-                        onNodeListDragging={this.onNodeListDragging}/>
-              <CapabilityList key={this.state.cm_namespace}
-                              capability_list_collapsed={!this.state.cm_available}
-                              availableCapabilities={this.state.available_capabilities}
-                              dragging_capability_list_item={this.state.dragging_capability_list_item}
-                              onCapabilityDragging={this.onCapabilityDragging}/>
-            </div>
-            <div className="col-9 scroll-col" id="main_pane">
-=======
             {nodelist}
             <div className={main_col} id="main_pane">
               {show_nodelist_button}
->>>>>>> 8e5294cb
               <div className="container-fluid d-flex h-100 flex-column">
                 <div className="row">
                   <div className="col d-flex">
