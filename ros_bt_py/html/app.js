--- conflicted
+++ resolved
@@ -909,12 +909,7 @@
         <div className="container-fluid">
           <div className="row row-height">
             <div className="col scroll-col" id="nodelist_container">
-<<<<<<< HEAD
-              <NodeList key={this.state.bt_namespace}
-                        node_list_collapsed={this.state.cm_available}
-=======
               <NodeList key={this.state.bt_namespace + this.state.current_time}
->>>>>>> 2ab143b5
                         availableNodes={this.state.available_nodes}
                         dragging_node_list_item={this.state.dragging_node_list_item}
                         getNodes={this.getNodes}
