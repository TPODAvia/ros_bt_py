
// import { Component } from 'preact';
// import { render } from 'preact';
// import { createRef } from 'preact';
var Component = React.Component;
var render = ReactDOM.render;
var createRef = React.createRef;
var Fragment = React.Fragment; //'x-fragment';

// uuid is used to assign unique IDs to tags so we can use labels properly
let idx = 0;
const uuid = () => idx++;

// and another one for errors
let error_idx = 0;
const error_id = () => error_idx++;

function typesCompatible(a, b)
{
  if (a.nodeName === b.nodeName) {
    return false;
  }

  if (a.kind === b.kind) {
    return false;
  }

  var from = a.kind === 'output' ? a : b;
  var to = a.kind === 'input' ? a : b;

  // object is compatible with anything
  if (to.type === "{\"py/type\": \"__builtin__.object\"}" || to.type === "{\"py/type\": \"builtins.object\"}") {
    return true;
  }

  return prettyprint_type(from.type) === prettyprint_type(to.type);
}

var python_builtin_types = [
  'int',
  'float',
  'long',
  'str',
  'basestring',
  'unicode',
  'bool',
  'list',
  'dict',
  'set',
  'type'
];

function prettyprint_type(jsonpickled_type) {
  var json_type = JSON.parse(jsonpickled_type);
  if (json_type['py/type'] !== undefined)
  {
    // shorten the CapabilityType
    if (json_type['py/type'] === 'ros_ta.nodes.capability.CapabilityType')
    {
      return 'CapabilityType';
    }
    // Remove the "builtin" prefix jsonpickle adds
    return json_type['py/type']
      .replace('__builtin__.', '')
      .replace('builtins.', '')
      .replace(/^basestring$/, 'string')
      .replace(/^unicode$/, 'string')
      .replace(/^str$/, 'string');
  }

  // If the type doesn't have a py/type field, maybe it's an
  // OptionRef?
  if (json_type['py/object'] !== undefined &&
      json_type['py/object'] === 'ros_bt_py.node_config.OptionRef')
  {
    return 'OptionRef(' + json_type['option_key'] + ')';
  }

  if (json_type['py/reduce'] !== undefined &&
      json_type['py/reduce'][0] !== undefined &&
      json_type['py/reduce'][0]['py/type'] !== undefined &&
      json_type['py/reduce'][0]['py/type'] === 'collections.OrderedDict')
  {
    return json_type['py/reduce'][0]['py/type'];
  }

  return 'Unknown type object: ' + jsonpickled_type;
}

function getDefaultValue(typeName, options)
{
  if (typeName === 'type')
  {
    return {type: 'type',
            value: 'int'};
  }
  else if (typeName === 'int' || typeName === 'long')
  {
    return {type: 'int',
            value: 0};
  }
  else if (typeName === 'str' || typeName === 'basestring' || typeName === 'unicode'
           || typeName === 'string')
  {
    return {type: 'string',
            value: 'foo'};
  }
  else if (typeName === 'float')
  {
    return {type: 'float',
            value: 1.2};
  }
  else if (typeName === 'bool')
  {
    return {type: 'bool',
            value: true};
  }
  else if (typeName === 'list')
  {
    return {type: 'list',
            value: []};
  }
  else if (typeName === 'dict')
  {
    return {type: 'dict',
            value: {}};
  }
  else if (typeName.startsWith('OptionRef('))
  {
    var optionTypeName = typeName.substring(
        'OptionRef('.length, typeName.length - 1);
    var optionType = options.find(x => {
      return x.key === optionTypeName;
    });
    if (optionType)
    {
      return getDefaultValue(
        prettyprint_type(optionType.serialized_value));
    }
    else
    {
      return {
        type: 'unset_optionref',
        value: 'Ref to "' + optionTypeName + '"'
      };
    }
  }
  else if (typeName === 'collections.OrderedDict')
  {
    return {type: 'collections.OrderedDict',
            value: {"py/reduce": [{"py/type": "collections.OrderedDict"}, {"py/tuple": [[]]}, null, null, null]}
    };
  }
<<<<<<< HEAD
  else if (typeName === 'CapabilityType')
  {
    return {type: 'ros_ta.nodes.capability.CapabilityType',
            value: {"capability_type": ""}};
=======
  else if (typeName === 'ros_bt_py.ros_helpers.LoggerLevel')
  {
    return {type: 'ros_bt_py.ros_helpers.LoggerLevel',
            value: {"py/object": "ros_bt_py.ros_helpers.LoggerLevel", "logger_level": 1}
    };
>>>>>>> 82e8dcbd
  }
  else
  {
    return {type: '__' + typeName,
            value: {}};
  }
}

// Get the distance between two sets of coordinates (expected to be
// arrays with 2 elements each)
function getDist(a, b)
{
  return Math.sqrt(Math.pow(a[0] - b[0], 2) + Math.pow(a[1] - b[1], 2));
}

function treeIsEditable(tree_msg)
{
  return tree_msg.state === "EDITABLE";
}

function selectIOGripper(vertex_selection, data)
{
  return vertex_selection
    .selectAll("." +
               data.data_kind.substring(0, data.data_kind.length - 1) +
               "-gripper-group")
    .filter(d => d.nodeName === data.node_name)
    .filter(d => d.key === data.data_key);
}

function getMessageType(str)
{
  var message_type = str;
  var msg_string = ".msg._";
  var first_index = message_type.indexOf(msg_string);
  var service = false;
  if (first_index == -1)
  {
    first_index = message_type.indexOf(".srv._");
    service = true;
  }
  var package_name = message_type.substr(0,first_index);
  var second_index = message_type.indexOf(".", first_index+msg_string.length);
  var message_name = message_type.substr(second_index+1);
  message_type = package_name+"/"+message_name;
  return {message_type: message_type, service: service};
}

function getShortDoc(doc) {
  if (!doc || doc == null || doc.length == 0)
  {
    return "No documentation provided";
  } else {
    var index = doc.indexOf("**Behavior Tree I/O keys**");
    if (index < 0)
    {
      return doc;
    } else {
      return doc.substring(0, index).trim();
    }
  }
}

class NodeListItem extends Component {
  constructor(props)
  {
    super(props);
    this.state = {
      collapsed: this.props.collapsed,
    };
  }

  renderIOTable(nodedata_list, title) {
    // If there are no items in the list, don't generate any DOM
    // elements.
    if (nodedata_list.length == 0)
    {
      return null;
    }
    var rows = nodedata_list.map(data => {
      return (
        <tr key={title+data.key}>
          <td title={data.key} className="io_key text-truncate maxw0">{data.key}</td>
          <td title={prettyprint_type(data.serialized_value)}className="io_type text-truncate maxw0 text-muted pl-2">
            {prettyprint_type(data.serialized_value)}
          </td>
        </tr>);
    });

    return (
      <div className="io_values list-group-item">
        <h5>{title}</h5>
        <table className="table"><tbody>
            {rows}
        </tbody></table>
      </div>
    );
  };

  onClick(e, node) {
    this.props.onSelectionChange(this.props.node);
  }

  onMouseDown(e, node) {
    this.props.onDragging(this.props.node);
    e.preventDefault();
    e.stopPropagation();
  }

  onMouseUp(e, node) {
    this.props.onDragging(null);
  }

  toggleCollapsed(event) {
    this.setState({collapsed: !this.state.collapsed});
    event.stopPropagation();
  }

  render() {
    var collapsible_icon = "cursor-pointer fas fa-angle-up";
    if (this.state.collapsed)
    {
      collapsible_icon = "cursor-pointer fas fa-angle-down";
    }
    var io_table = null;
    if (!this.state.collapsed)
    {
      io_table = (
        <div className="list-group">
          { this.renderIOTable(this.props.node.options, 'Options') }
          { this.renderIOTable(this.props.node.inputs, 'Inputs') }
          { this.renderIOTable(this.props.node.outputs, 'Outputs') }
        </div>
      );
    }
    var node_type = null;
    if (this.props.node.max_children < 0)
    {
      node_type = "Flow control";
    } else if (this.props.node.max_children > 0)
    {
      node_type = "Decorator";
    } else {
      node_type = "Leaf";
    }

    var border = "border rounded p-2 mb-2";
    if (this.props.highlighted)
    {
      border = "border rounded border-primary p-2 mb-2";
    }
    return (
      <div className={border}
           onClick={this.onClick.bind(this)}
           onMouseDown={this.onMouseDown.bind(this)}
           onMouseUp={this.onMouseUp.bind(this)}>
        <div className="d-flex justify-content-between">
          <div className="d-flex minw0">
            <h4 title={this.props.node.node_class} className="node_class text-truncate">{this.props.node.node_class}</h4>
            <i title={getShortDoc(this.props.node.doc)} class="fas fa-question-circle pl-2 pr-2"></i>
          </div>
          <div className="d-flex minw0">
            <i onClick={this.toggleCollapsed.bind(this)} class={collapsible_icon}></i>
          </div>
        </div>
        <h5 title={this.props.node.module} className="node_module text-truncate text-muted">{this.props.node.module}</h5>
        <div>{
          node_type + ' (max_children: ' + (this.props.node.max_children >= 0 ? this.props.node.max_children : '∞') + ')'}</div>
        {io_table}
      </div>
    );
  };
}

class NodeList extends Component
{
  constructor(props)
  {
    super(props);

    this.state = {
      package_name: 'ros_bt_py.nodes.sequence',
      package_loader_collapsed: true,
    };

    this.handleChange = this.handleChange.bind(this);
  }

  componentDidMount()
  {
    this.props.getNodes('');
  }


  handleChange(e)
  {
    this.setState({package_name: e.target.value});
  }

  toggleCollapsed(event) {
    this.setState({package_loader_collapsed: !this.state.package_loader_collapsed});
    event.stopPropagation();
  }

  render()
  {
    var byName = function(a, b) {
      if (a.node_class < b.node_class)
      {
        return -1;
      }
      else if (a.node_class > b.node_class)
      {
        return 1;
      }

      return 0;
    };

    var moduleThenName = function(a, b) {
      if (a.module < b.module)
      {
        return -1;
      }
      else if (a.module > b.module)
      {
        return 1;
      }

      return byName(a, b);
    };

    var items = this.props.availableNodes
        .sort(byName)
//        .sort(moduleThenName)
        .map( (node) => {
          var highlighted = false;
          if (this.props.dragging_node_list_item
              && this.props.dragging_node_list_item.module === node.module
              && this.props.dragging_node_list_item.node_class === node.node_class)
          {
            highlighted = true;
          }
          return (<NodeListItem node={node}
                           key={node.module + node.node_class}
                           collapsed={true}
                           highlighted={highlighted}
                           onSelectionChange={this.props.onSelectionChange}
                           onDragging={this.props.onNodeListDragging}
                           />);
    });

    var collapsible_icon = "fas fa-angle-up";
    var package_loader = null;
    if (this.state.package_loader_collapsed)
    {
      collapsible_icon = "fas fa-angle-down";
    } else {
      package_loader = (
        <div className="form-group">
          <button id="refresh"
                  className="btn btn-block btn-primary mt-2"
                  onClick={() => this.props.getNodes('')}>
            Refresh
          </button>
          <input type="text" id="package_name"
                 className="form-control mt-2"
                 value={this.state.package_name}
                 onChange={this.handleChange}/>
          <button id="load_package"
                  className="btn btn-block btn-primary mt-2"
                  onClick={() => this.props.getNodes(this.state.package_name)}>
            Load package
          </button>
        </div>
      );
    }

    return(
      <div className="available-nodes m-1">
        <div className="border rounded mb-2">
          <div onClick={this.toggleCollapsed.bind(this)} className="text-center cursor-pointer font-weight-bold m-2">Package Loader <i class={collapsible_icon}></i></div>
          {package_loader}
        </div>
        <div className="vertical_list">
          {items}
        </div>
      </div>
    );
  }
}


class ErrorHistory extends Component {
  constructor(props)
  {
    super(props);
  }

  render()
  {
    var buttons = null;
    var sorting_icon = (<span aria-hidden="true" className="fas fa-sort-up" />);
    if (this.props.sorting_asc)
    {
      sorting_icon = (<span aria-hidden="true" className="fas fa-sort-down" />);
    }
    if (this.props.history && this.props.history.length > 0)
    {
      buttons = (<div className="clear-error">
                  <button className="btn btn-primary m-1" onClick={() => this.props.changeSorting(!this.props.sorting_asc)}>
                    {sorting_icon}
                  </button>
                  <button className="btn btn-primary m-1" onClick={this.props.clearErrors}>Clear errors</button>
                 </div>);
    }
    var error_history = this.props.history.slice(0);
    if (!this.props.sorting_asc)
    {
      error_history.reverse();
    }
    return (
      <ul className="w-100 list-group">
        { buttons }
        { error_history.map((errorEntry) => {
          return (
            <li className="list-group-item" key={errorEntry.id}>
              <p>
                <small className="message-date">{(new Date(errorEntry.time)).toTimeString()}</small>
                <br />
                <span>{errorEntry.text}</span>
              </p>
            </li>
          );
        })
        }
      </ul>
    );
  }
}

function ExecutionBar(props)
{
  return (
    <header id="header" className="d-flex flex-column flex-md-row align-items-center control-bar">
      <NamespaceSelect
        ros={props.ros}
        connected={props.connected}
        currentNamespace={props.currentNamespace}
        onNamespaceChange={props.onNamespaceChange}
        onError={props.onError}/>
      <DebugControls
        ros={props.ros}
        bt_namespace={props.currentNamespace}
        onError={props.onError}
        onPublishingSubtreesChange={props.onPublishingSubtreesChange}/>
      <TickControls
        ros={props.ros}
        bt_namespace={props.currentNamespace}
        onError={props.onError}/>
      <Spacer/>
      <LoadSaveControls
        ros={props.ros}
        bt_namespace={props.currentNamespace}
        tree_message={props.tree_message}
        onError={props.onError}
        onChangeFileModal={props.onChangeFileModal}/>
    </header>
  );
}

class Spacer extends Component
{
  constructor(props)
  {
    super(props);
  }

  componentDidMount()
  {
  }

  render()
  {
    return (
      <Fragment>
        <div className="spacer">
        </div>
      </Fragment>
    );
  }
}

class NamespaceSelect extends Component
{
  constructor(props)
  {
    super(props);

    this.state = {
      available_namespaces: [],
      edit: false,
      ros_uri: props.ros.socket.url
    };

    this.updateAvailableNamespaces = this.updateAvailableNamespaces.bind(this);
    this.changeRosbridgeServer = this.changeRosbridgeServer.bind(this);
    this.editRosbridgeServer = this.editRosbridgeServer.bind(this);
    this.saveRosbridgeServer = this.saveRosbridgeServer.bind(this);
    this.handleNamespaceChange = this.handleNamespaceChange.bind(this);
  }

  componentDidMount()
  {
    this.servicesForTypeClient = new ROSLIB.Service({
      ros: this.props.ros,
      name: '/rosapi/services_for_type',
      serviceType: 'rosapi/ServicesForType'
    });

    this.updateAvailableNamespaces();
  }

  updateAvailableNamespaces()
  {
    this.servicesForTypeClient.callService(
      // Search for all Tree topics - we expect each BT node to
      // publish one of these, and also offer the corresponding
      // editing and runtime control services.
      new ROSLIB.ServiceRequest({
        type: 'ros_bt_py_msgs/AddNode'
      }),
      function(response) {
        var namespaces = response.services.map(
          // Chop off the topic name (but not the last slash), which leaves us with the BT
          // namespace
          x => x.substr(0, x.lastIndexOf('/')) + '/'
        );
        this.setState({
          available_namespaces: namespaces
        });
        if (this.props.currentNamespace === '' && namespaces.length > 0)
        {
          this.props.onNamespaceChange(namespaces[0]);
        }
      }.bind(this));
  }

  changeRosbridgeServer(event)
  {
    this.setState({ros_uri: event.target.value});
  }

  editRosbridgeServer()
  {
    if (this.state.edit)
    {
      this.setState({edit: false});
    } else {
      console.log("edit rosbridge server");
      this.setState({edit: true});
    }
  }

  saveRosbridgeServer()
  {
    console.log("save rosbridge server ", );

    this.setState({edit: false});

    var old_uri = window.location.toString();
    var new_uri = old_uri;
    if (window.location.search.length > 0) {
      new_uri = old_uri.replace(window.location.search, "?ros_uri="+this.state.ros_uri)
    } else {
      new_uri = old_uri + "?ros_uri="+this.state.ros_uri;
    }
    if (old_uri != new_uri)
    {
      window.location.assign(new_uri);
    }
  }

  handleNamespaceChange(event)
  {
    this.props.onNamespaceChange(event.target.value);
  }

  render()
  {
    var edit = null;
    if (this.state.edit) {
      edit = (<div className="form-inline">
                <label className="ml-1">Rosbridge Server:
                  <input type="text" value={this.state.ros_uri} onChange={this.changeRosbridgeServer}/>
                  <button onClick={this.saveRosbridgeServer.bind(this)}
                          className="btn btn-primary m-1">
                    Save
                  </button>
                </label>
              </div>);
    }
    var connected_class = "fas fa-wifi connected";
    var connected_title = "Connected";
    if (!this.props.connected) {
      connected_class = "fas fa-wifi disconnected";
      connected_title = "Disconnected";
    }
    return (
      <Fragment>
        <span aria-hidden="true" title={connected_title} className={connected_class} />
        <div className="form-inline">
          <label className="ml-1">Namespace:
            <select className="custom-select ml-1"
                    value={this.props.currentNamespace}
                    onChange={this.handleNamespaceChange}>
              {
                this.state.available_namespaces.map(
                  x => (<option key={x}
                                value={x}>{x}</option>))
              }
            </select>
          </label>
        </div>
        <button type="button"
                className="btn btn-sm m-1"
                onClick={this.updateAvailableNamespaces}>
          <span aria-hidden="true" className="fas fa-sync" />
          <span className="sr-only">Refresh Namespaces</span>
        </button>
        <button type="button"
                className="btn btn-sm m-1"
                onClick={this.editRosbridgeServer}>
          <span aria-hidden="true" className="fas fa-cog" />
          <span className="sr-only">Edit rosbridge server</span>
        </button>
        {edit}
      </Fragment>
    );
  }
}

class SelectTree extends Component
{
  constructor(props)
  {
    super(props);

    this.onChange = this.onChange.bind(this);
  }

  onChange(event)
  {
    var value = parseInt(event.target.value);
    if (value < 0)
    {
      this.props.onSelectedTreeChange(
        /*is_subtree=*/ false,
        /*name=*/ ''); // no name needed, there's only one not-subtree
    }
    else
    {
      this.props.onSelectedTreeChange(
        /*is_subtree=*/ true,
        /*name=*/ this.props.subtreeNames[value]);
    }
  }

  render()
  {
    var selected = "main";
    if (this.props.selected_tree.is_subtree && this.props.selected_tree.name !== "")
    {
      selected = this.props.selected_tree.name;
    }
    return (
      <div>
        <label className="form-inline m-1">Tree:
          <select className="custom-select ml-1"
                  value={this.props.subtreeNames.indexOf(selected)}
                  onChange={this.onChange}>
            <option value="-1">Main Tree</option>
            <optgroup label="Subtrees">
              {
                this.props.subtreeNames.map(
                  (name, index) =>  (<option key={name} value={index}>{name}</option>))
              }
            </optgroup>
          </select>
        </label>
      </div>
    );
  }
}

class SelectEditorSkin extends Component
{
  constructor(props)
  {
    super(props);

    this.onChange = this.onChange.bind(this);
  }

  onChange(event)
  {
    console.log("changing editor skin to " + event.target.value);
    this.props.changeSkin(event.target.value);
  }

  render()
  {
    return (
      <div>
        <label className="form-inline m-1">Color scheme:
          <select className="custom-select ml-1"
                  defaultValue="darkmode"
                  onChange={this.onChange}>
            <option value="darkmode">Dark Mode</option>
            <option value="light">Light Mode</option>
          </select>
        </label>
      </div>
    );
  }
}
class TickControls extends Component
{
  constructor(props)
  {
    super(props);

  }
  componentDidMount()
  {
    this.tick_service = new ROSLIB.Service({
      ros: this.props.ros,
      name: this.props.bt_namespace + 'control_tree_execution',
      serviceType: 'ros_bt_py_msgs/ControlTreeExecution'
    });

  }
  controlExec(command)
  {
    this.tick_service.callService(
      new ROSLIB.ServiceRequest({
        // TICK_ONCE = 1
        // TICK_PERIODICALLY = 2
        // TICK_UNTIL_RESULT = 3
        // STOP = 4
        // RESET = 5
        // SHUTDOWN = 6
        // SETUP_AND_SHUTDOWN = 7
        command: command
      }),
      function(response) {
        if (response.success) {
          console.log('called ControlTreeExecution service successfully');
        }
        else {
          this.props.onError(response.error_message);
        }
      }.bind(this));
  }

  render()
  {
    return (
      <Fragment>
        <button onClick={this.controlExec.bind(this, 1)}
                className="btn btn-primary ml-1"
                title="Tick Once">
          <i class="fas fa-check show-button-icon"></i>
          <span className="ml-1 hide-button-text-control">Tick Once</span>
        </button>
        <button onClick={this.controlExec.bind(this, 2)}
                className="btn btn-primary ml-1"
                title="Tick Periodically">
          <i class="fas fa-sync show-button-icon"></i>
          <span className="ml-1 hide-button-text-control">Tick Periodically</span>
        </button>
        <button onClick={this.controlExec.bind(this, 3)}
                className="btn btn-primary ml-1"
                title="Tick Until Result">
          <i class="fas fa-play show-button-icon"></i>
          <span className="ml-1 hide-button-text-control">Tick Until Result</span>
        </button>
        <button onClick={this.controlExec.bind(this, 4)}
                className="btn btn-primary ml-1"
                title="Stop">
          <i class="fas fa-stop show-button-icon"></i>
          <span className="ml-1 hide-button-text-control">Stop</span>
        </button>
        <button onClick={this.controlExec.bind(this, 5)}
                className="btn btn-primary ml-1"
                title="Reset">
          <i class="fas fa-undo show-button-icon"></i>
          <span className="ml-1 hide-button-text-control">Reset</span>
        </button>
        <button onClick={this.controlExec.bind(this, 6)}
                className="btn btn-primary ml-1"
                title="Shutdown">
          <i class="fas fa-power-off show-button-icon"></i>
          <span className="ml-1 hide-button-text-control">Shutdown</span>
        </button>
      </Fragment>
    );
  }
}

class LoadSaveControls extends Component
{
  constructor(props)
  {
    super(props);
    this.fileref = React.createRef()
    this.fileReader = new FileReader();
  }

  componentDidMount()
  {
    this.load_service = new ROSLIB.Service({
      ros: this.props.ros,
      name: this.props.bt_namespace + 'load_tree',
      serviceType: 'ros_bt_py_msgs/LoadTree'
    });

    this.clear_service = new ROSLIB.Service({
      ros: this.props.ros,
      name: this.props.bt_namespace + 'clear',
      serviceType: 'ros_bt_py_msgs/ClearTree'
    });
<<<<<<< HEAD

    this.save_tree_service = new ROSLIB.Service({
      ros: this.props.ros,
      name: this.props.bt_namespace + 'save_tree',
      serviceType: 'ros_bt_py_msgs/SaveTree'
    });   
=======
>>>>>>> 82e8dcbd
  }

  openFileDialog()
  {
    this.fileref.current.click();
  }

  handleFileRead(event)
  {
    var msgs = jsyaml.loadAll(this.fileReader.result);

    var msg = null;
    for (var i = 0; i < msgs.length; i++) {
      if (msgs[i] != null) {
        msg = msgs[i];
      }
    }

    this.load_service.callService(
      new ROSLIB.ServiceRequest({
        tree: msg
      }),
      function(response) {
        if (response.success) {
          console.log('called LoadTree service successfully');
        }
        else {
          this.props.onError(response.error_message);
        }
      }.bind(this),
      function(failed) {
        this.props.onError('Error loading tree, is your yaml file correct? ' + failed)
      }.bind(this));
  }

  downloadURI(uri, name) {
    var link = document.createElement("a");
    link.download = name;
    link.href = uri;
    document.body.appendChild(link);
    link.click();
    document.body.removeChild(link);
  }

  newTree()
  {
    if (window.confirm("Do you want to create a new tree? Warning: This will discard the tree that is loaded at the moment."))
    {
      this.clear_service.callService(
        new ROSLIB.ServiceRequest({}),
        function(response) {
          if (response.success) {
            console.log('called ClearTree service successfully');
          }
          else {
            this.props.onError(response.error_message);
          }
        }.bind(this),
        function(failed) {
          this.props.onError('Error clearing tree ' + failed)
        }.bind(this));
    }
  }

  loadTree(event)
  {
    this.fileReader.onloadend = this.handleFileRead.bind(this);
    this.fileReader.readAsText(event.target.files[0]);
  }

  saveTree()
  {
    var msg = jsyaml.safeDump(this.props.tree_message);
    this.downloadURI('data:text/plain,'+encodeURIComponent(msg), "tree.yaml");
  }

  loadFromPackage(event)
  {
    this.props.onChangeFileModal('load');
  }

  saveToPackage(event)
  {
    this.props.onChangeFileModal('save');
  }

  render()
  {
    return (
      <Fragment>
        <button onClick={this.newTree.bind(this)}
                className="btn btn-primary ml-1"
                title="New tree">
          <i class="fas fa-file show-button-icon"></i>
          <span className="ml-1 hide-button-text">New</span>
        </button>
        <button onClick={this.loadFromPackage.bind(this)}
                className="btn btn-primary ml-1"
                title="Load from package">
          <i class="fas fa-folder show-button-icon"></i>
          <span className="ml-1 hide-button-text">Load</span>
        </button>
        <button onClick={this.saveToPackage.bind(this)}
                className="btn btn-primary ml-1"
                title="Save to package">
          <i class="fas fa-save show-button-icon"></i>
          <span className="ml-1 hide-button-text">Save</span>
        </button>
        <button onClick={this.loadFromPackage.bind(this)}
                className="btn btn-primary m-1">
          Load
        </button>
        <button onClick={this.saveToPackage.bind(this)}
                className="btn btn-primary m-1">
          Save
        </button>
        <div>
          <input ref={this.fileref} type="file" style={{display:"none"}} onChange={this.loadTree.bind(this)}/>
          <button onClick={this.openFileDialog.bind(this)}
<<<<<<< HEAD
                  className="btn btn-primary m-1">
            Upload
          </button>
        </div>
        <button onClick={this.saveTree.bind(this)}
                className="btn btn-primary m-1">
          Download
=======
                  className="btn btn-primary ml-1"
                  title="Upload">
            <i class="fas fa-file-upload show-button-icon"></i>
            <span className="ml-1 hide-button-text">Upload</span>
          </button>
        </div>
        <button onClick={this.saveTree.bind(this)}
                className="btn btn-primary m-1"
                title="Download">
          <i class="fas fa-file-download show-button-icon"></i>
          <span className="ml-1 hide-button-text">Download</span>
>>>>>>> 82e8dcbd
        </button>
      </Fragment>
    );
  }
}

class DebugControls extends Component
{
  constructor(props)
  {
    super(props);

    this.state = {
      debugging: false,
      publishing_subtrees: false
    };

    this.debug_settings_sub = new ROSLIB.Topic({
      ros: props.ros,
      name: props.bt_namespace + 'debug/debug_settings',
      messageType: 'ros_bt_py_msgs/DebugSettings'
    });

    this.set_execution_mode_service = new ROSLIB.Service({
      ros: props.ros,
      name: props.bt_namespace + 'debug/set_execution_mode',
      serviceType: 'ros_bt_py_msgs/SetExecutionMode'
    });

    this.step_service = new ROSLIB.Service({
      ros: props.ros,
      name: props.bt_namespace + 'debug/continue',
      serviceType: 'ros_bt_py_msgs/Continue'
    });

    this.debugCheckID = 'debug_' + uuid();
    this.publishSubtreesID = 'publish_subtrees_' + uuid();

    this.onNewDebugSettings = this.onNewDebugSettings.bind(this);
    this.onClickStep = this.onClickStep.bind(this);
    this.handleDebugChange = this.handleDebugChange.bind(this);
    this.handlePubSubtreesChange = this.handlePubSubtreesChange.bind(this);
  }

  componentDidMount()
  {
    this.debug_settings_sub.subscribe(this.onNewDebugSettings);
  }

  componentWillUnmount()
  {
    this.debug_settings_sub.unsubscribe(this.onNewDebugSettings);
  }

  onNewDebugSettings(msg)
  {
    this.setState({debugging: msg.single_step,
                   publishing_subtrees: msg.publish_subtrees});
  }

  onClickStep()
  {
    this.step_service.callService(
      new ROSLIB.ServiceRequest({}),
      function(response) {
        if (response.success) {
          console.log('stepped successfully');
        }
        else {
          this.props.onError(response.error_message);
        }
      }.bind(this));
  }

  handleDebugChange(event)
  {
    var enable = event.target.checked;
    this.set_execution_mode_service.callService(
      new ROSLIB.ServiceRequest({
        single_step: enable,
        publish_subtrees: this.state.publishing_subtrees,
        collect_performance_data: true
      }),
      function(response) {
        if (enable) {
          console.log('enabled stepping');
        }
        else {
          console.log('disabled stepping');
        }
      }.bind(this));
    this.setState({debugging: enable});
  }

  handlePubSubtreesChange(event)
  {
    var enable = event.target.checked;
    this.props.onPublishingSubtreesChange(enable);
    this.set_execution_mode_service.callService(
      new ROSLIB.ServiceRequest({
        single_step: this.state.debugging,
        publish_subtrees: enable,
        collect_performance_data: true
      }),
      function(response) {
        if (enable) {
          console.log('enabled stepping');
        }
        else {
          console.log('disabled stepping');
        }
      }.bind(this));
    this.setState({publishing_subtrees: enable});
  }

  render()
  {
    var debug_controls = null;
    if (this.state.debugging)
    {
      debug_controls = (
        <button onClick={this.onClickStep}
                className="btn btn-primary ml-1">
          <i class="fas fa-step-forward show-button-icon"></i>
          <span className="ml-1 hide-button-text-control">Step</span>
        </button>
      );
    }
    return (
      <Fragment>
        <div className="custom-control custom-checkbox m-1">
          <input type="checkbox"
                 id={this.debugCheckID}
                 className="custom-control-input"
                 checked={this.state.debugging}
                 onChange={this.handleDebugChange} />
          <label className="custom-control-label"
                 htmlFor={this.debugCheckID}>Debug</label>
        </div>
        <div className="custom-control custom-checkbox m-1">
          <input type="checkbox"
                 id={this.publishSubtreesID}
                 className="custom-control-input"
                 checked={this.state.publishing_subtrees}
                 onChange={this.handlePubSubtreesChange} />
          <label className="custom-control-label"
                 htmlFor={this.publishSubtreesID}>Publish Subtrees</label>
        </div>
        {debug_controls}
      </Fragment>
    );
  }
}

class D3BehaviorTreeEditor extends Component
{
  constructor(props)
  {
    super(props);

    this.spacing = 80;

    this.min_node_drag_distance=15;

    this.io_gripper_spacing = 10;
    this.io_gripper_size = 15;
    this.max_io_gripper_size = 15;

    this.nextWiringSource = null;
    this.nextWiringTarget = null;

    this.draggedNode = null;
    this.dragging = false;

    // ### Pan and zoom stuff ###
    this.zoomObject = null;
    // Begin panning if the mouse is less than this away from the
    // viewport's edge
    this.dragPanBoundary = 50;
    this.panIntervalID = null;
    this.panDirection = [0.0, 0.0];
    this.panRate = 30;
    this.panPerFrame = 10.0;

    this.wire_service = new ROSLIB.Service({
      ros: props.ros,
      name: props.bt_namespace + 'wire_data',
      serviceType: 'ros_bt_py_msgs/WireNodeData'
    });

    this.unwire_service = new ROSLIB.Service({
      ros: props.ros,
      name: props.bt_namespace + 'unwire_data',
      serviceType: 'ros_bt_py_msgs/UnwireNodeData'
    });

    this.move_service = new ROSLIB.Service({
      ros: props.ros,
      name: props.bt_namespace + 'move_node',
      serviceType: 'ros_bt_py_msgs/MoveNode'
    });

    this.replace_service = new ROSLIB.Service({
      ros: props.ros,
      name: props.bt_namespace + 'replace_node',
      serviceType: 'ros_bt_py_msgs/ReplaceNode'
    });

    this.add_node_at_index_service = new ROSLIB.Service({
      ros: props.ros,
      name: props.bt_namespace + 'add_node_at_index',
      serviceType: 'ros_bt_py_msgs/AddNodeAtIndex'
    });

    this.svg_ref = createRef();
    this.viewport_ref = createRef();

    this.dragPanTimerHandler = this.dragPanTimerHandler.bind(this);
    this.resetView = this.resetView.bind(this);
    this.getIOCoords = this.getIOCoords.bind(this);
    this.getIOCoordsFromNode = this.getIOCoordsFromNode.bind(this);
  }

  componentDidMount()
  {
    // Give Viewport pan / zoom
    var viewport = d3.select(this.viewport_ref.current);
    var width = viewport.node().getBoundingClientRect().width;
    var height = viewport.node().getBoundingClientRect().height;
    var viewport_x = viewport.node().getBoundingClientRect().x;
    var viewport_y = viewport.node().getBoundingClientRect().y;

    viewport
      .on("mouseup", () => {
        console.log("mouseup before zoom");
      });

    this.zoomObject = d3.zoom();
    var container = d3.select(this.svg_ref.current);

    this.zoomObject.filter(function () {
      return !d3.event.shiftKey
    });

    // SVG MOUSEUP FOR NODE DRAG/DROP
    var svg_viewport = d3.select(this.svg_ref.current);
    svg_viewport.on("mouseup", () => {
      if (this.props.dragging_node_list_item)
      {
        var new_node = new NewNode({node : this.props.dragging_node_list_item});
        var msg = new_node.buildNodeMessage();

        this.props.onNodeListDragging(null);

        var parent_name = '';
        var position = -1;
        if(this.nodeDropTarget && this.nodeDropTarget.data)
        {
          if (this.nodeDropTarget.data.name === "__forest_root")
          {
            this.nodeDropTarget.data.name = "";
          } else {
            position = this.nodeDropTarget.position;
          }
          parent_name = this.nodeDropTarget.data.name;
        }
        this.add_node_at_index_service.callService(
          new ROSLIB.ServiceRequest({
            parent_name: parent_name,
            node: msg,
            allow_rename: true,
            new_child_index: position
          }),
          function(response) {
            if (response.success) {
              console.log('Added node to tree as ' + response.actual_node_name);
            }
            else {
              this.props.onError('Failed to add node ' + msg.name + ': '
                          + response.error_message);
            }
          }.bind(this));
      }
    })

    viewport
      .call(this.zoomObject.scaleExtent([0.3, 1.0]).on("zoom", function () {
        container.attr("transform", d3.event.transform);
      }))
      .call(this.zoomObject.translateTo, 0.0, (height * 0.5) - 10.0);

    // Add Mousemove listener to pan viewport while draggins
    viewport.on("mousemove.pan_if_drag", this.canvasMousemovePanHandler.bind(this));
    viewport
      .on("click", () => {
        // Deselect any selected node if the user clicks on the background and does not perform multi-selection right now
        if (!d3.event.shiftKey)
        {
          this.props.onSelectionChange(null);
          this.props.onSelectedEdgeChange(null);
        }
      });
    
    // multi selection
    this.selection = false;
    this.mouse_moved = false;

    this.start_y = 0;

    // selection rectangle
    viewport.append("rect")
            .attr("class", "selection")
            .attr("width", 0)
            .attr("height", 0)
            .attr("x", 0)
            .attr("y", 0);
    
    // start the selection
    viewport
      .on("mousedown", () => {
        if (d3.event.shiftKey)
        {
          this.selection = true; // indicates a shift-mousedown enabled selection rectangle
          
          var s = viewport.select( "rect.selection");

          if( !s.empty()) {
            s.attr("x", d3.event.pageX - viewport_x)
            .attr("y", d3.event.pageY - viewport_y);
            this.start_x = s.attr("x");
            this.start_y = s.attr("y");
          }
        }
      });
    
    // show the selection rectangle on mousemove
    viewport
      .on("mousemove", () => {
        if(d3.event.shiftKey && this.selection)
        {
          this.mouse_moved = true;

          var s = viewport.select( "rect.selection");
  
          if( !s.empty()) {
            var start_x = this.start_x;
            var start_y = this.start_y;
            var end_x = d3.event.pageX - viewport_x;
            var end_y = d3.event.pageY - viewport_y;
  
            // flip the selection rectangle if the user moves in a negative direction from the start point
            if (d3.event.pageX - viewport_x < start_x)
            {
              start_x = d3.event.pageX - viewport_x;
              end_x = this.start_x;
              s.attr("x", start_x);
            }
  
            if (d3.event.pageY - viewport_y < start_y)
            {
              start_y = d3.event.pageY - viewport_y;
              end_y = this.start_y;
              s.attr("y", start_y);
            }
  
            s.attr("width", end_x - start_x)
            .attr("height", Math.abs(end_y - start_y));
              
            viewport.selectAll( 'foreignObject').each( function( data, i) {
              var bbox = this.getBoundingClientRect();
              var x = bbox.x - viewport_x;
              var y = bbox.y - viewport_y;
  
              if (x >= start_x && x + bbox.width <= end_x && y >= start_y && y + bbox.height <= end_y) {
                d3.select(this).select("body").classed('node-selected', true);            
              } else {
                d3.select(this).select("body").classed('node-selected', false);
              }
            });
          }
        }
      });
    
    // detect the selected nodes on mouseup
    viewport
      .on("mouseup", () => {
        if (this.selection && this.mouse_moved)
        {
          this.selection = false; // hide the selection rectangle
          this.mouse_moved = false;
          var s = viewport.select( "rect.selection");
          s.attr("width", 0)
           .attr("height", 0);

          var selected_nodes = new Set();
          var selected_node_names = new Set();
    
          viewport.selectAll( 'foreignObject').each( function( data, i) {
            if(d3.select(this).select("body").classed('node-selected'))
            {
              selected_nodes.add(data);
              selected_node_names.add(data.id);
            }
          });

          this.props.onMultipleSelectionChange(Array.from(selected_node_names));
        }        
      });   
  }

  render()
  {
    var editor_classes = "reactive-svg " + this.props.skin;
    return (
      <svg id="editor_viewport"
           ref={this.viewport_ref}
           className={editor_classes}>
        <g id="container" ref={this.svg_ref}>
          { // order is important here - SVG draws things in the order
            // they appear in the markup!
          }
          <g className="edges"/>
          <g className="vertices"/>
          { // Data Graph should be above the node graph
            // (since it can be toggled on and off)
          }
          <g className="data_graph">
            { // We want the edges below the vertices here because that looks nicer
            }
            <g className="data_edges" />
            <g className="data_vertices" />
          </g>
          { // This is for the targets that appear when the user is dragging
            // a node to reposition it.
            // Obviously, these should be above anything else!
          }
          <g className="drop_targets"
             visibility="hidden" />
        </g>
          <text x="10"
                y="20"
                fill="#FFFFFF"
                text-anchor="left"
                alignment-baseline="top"
                className="cursor-pointer svg-button"
                onClick={this.resetView}>
            Reset View
          </text>

      </svg>
    );
  }

  componentDidUpdate(prevProps, prevState)
  {
    if (this.props.tree_message !== prevProps.tree_message)
    {
      this.drawEverything(this.props.tree_message);

      // Disable all interaction (except for zooming and panning) when
      // the tree isn't editable
      if (treeIsEditable(this.props.tree_message))
      {

      }
    }
    // Hide or show data graph
    if (this.props.showDataGraph)
    {
      d3.select(this.svg_ref.current).select(".data_graph").attr("visibility", "visible");
    }
    else
    {
      d3.select(this.svg_ref.current).select(".data_graph").attr("visibility", "hidden");
    }

    if (this.props.selectedNodeNames)
    {
      var that = this;
      d3.select(this.svg_ref.current)
        .selectAll(".btnode")
        .each(function(d) {
          d3.select(this).classed("node-selected", (that.props.selectedNodeNames.indexOf(d.id) !== -1));
        });
    }
    else
    {
      d3.select(this.svg_ref.current)
        .selectAll(".btnode")
        .each(function(d) {
          d3.select(this).classed("node-selected", false);
        });

    }

    if (this.props.dragging_node_list_item)
    {
      // show drop targets
      var svg = d3.select(this.svg_ref.current);
      var g_droptargets = svg.select("g.drop_targets");

      var number_of_droptargets = g_droptargets.selectAll(".drop_target").size();

      if (number_of_droptargets === 0)
      {
        g_droptargets.selectAll(".drop_target_root")
          .attr("visibility", "visible");
          this.resetView();
      } else {
        g_droptargets.selectAll(".drop_target_root")
        .attr("visibility", "hidden");
      }
      g_droptargets.attr("visibility", "visible");
      g_droptargets.selectAll(".drop_target")
        // First ensure all drop targets are visible
        .attr("visibility", "visible")
        // Now hide those that belong to descendants of the node we're dragging
        .filter(
          x => {
            // Hide the left/right drop targets for nodes with
            // max_children children.
            var child_names = x.data.child_names || [];
            var max_children = x.data.max_children || -1;
            if (max_children !== -1 &&
                child_names.length === max_children) {
              return true;
            }

            // disable replacing
            if (x.replace)
            {
              return true;
            }
            return false;
          })
        .attr("visibility", "hidden");
    } else {
      // hide drop targets
      var svg = d3.select(this.svg_ref.current);
      var g_droptargets = svg.select("g.drop_targets");
      g_droptargets.attr("visibility", "hidden");
      g_droptargets.selectAll(".drop_target")
        .attr("visibility", "hidden");

      g_droptargets.selectAll(".drop_target_root")
        .attr("visibility", "hidden");
    }
  }

  drawEverything(tree_msg)
  {
    if (!tree_msg)
    {
      return;
    };

    var onlyKeyAndType = nodeData => ({
      key: nodeData.key,
      serialized_type: nodeData.serialized_type
    });
    // Trim the serialized data values from the node data - we won't
    // render them, so don't clutter the DOM with the data
    var trimmed_nodes = tree_msg.nodes.map(function(node) {
      return {
        node_class: node.node_class,
        module: node.module,
        name: node.name,
        state: node.state,
        max_children: node.max_children,
        child_names: node.child_names,
        options: node.options.map(onlyKeyAndType),
        inputs: node.inputs.map(onlyKeyAndType),
        outputs: node.outputs.map(onlyKeyAndType)
      };
    });

    var forest_root = {
      name: "__forest_root",
      child_names: [],
      inputs: [],
      outputs: [],
      options: []
    };

    if (trimmed_nodes.findIndex(x => x.name === "__forest_root") < 0)
    {
      trimmed_nodes.push(forest_root);
    }
    // Update the visual tree
    var parents = {};
    var node_dict = {};
    // Find parents for all nodes once
    (function(){
      for (var i in trimmed_nodes) {
        var node = trimmed_nodes[i];
        node_dict[node.name] = node;
        for (var j in node.child_names) {
          parents[node.child_names[j]] = node.name;
        }
      }
    })();

    var root = d3
        .stratify()
        .id(function(node) {
          return node.name;
        })
        .parentId(function(node) {
          // undefined if it has no parent - does that break the layout?
          if (node.name in parents) {
            return parents[node.name];
          } else if (node.name === forest_root.name) {
            return undefined;
          } else {
            forest_root.child_names.push(node.name);
            return forest_root.name;
          }
        })(trimmed_nodes);

    root.sort(function(a, b) {
      if (a.depth !== b.depth) {
        return b.depth - a.depth;
      }
      while (a.parent !== b.parent) {
        a = a.parent;
        b = b.parent;
      }
      var child_list = a.parent.data.child_names;
      return (
        child_list.findIndex(x => x === a.data.name) -
          child_list.findIndex(x => x === b.data.name)
      );
    });


    var svg = d3.select(this.svg_ref.current);


    var container = d3.select(this.viewport_ref.current);
    var width = container.attr("width"),
        height = container.attr("height");


    var g_edge = svg.select("g.edges");
    var g_vertex = svg.selectAll("g.vertices");
    var g_data = svg.selectAll("g.data_graph");
    var g_droptargets = svg.selectAll("g.drop_targets");

    var node = g_vertex
        .selectAll(".node")
        .data(root.descendants()
              .filter(node => node.id !== forest_root.name),
              function(node) {
                return node.id;
              });

    node.exit().remove();

    node = node
      .enter()
      .call(this.drawNodes.bind(this))
      .merge(node)
      .selectAll(".btnode")
      .data(x => [x], x => x.id)
      .call(this.updateNodes.bind(this));

    // TODO(nberg): Find a way to get rid of this - it's here because
    // the DOM changes in updateNodes take a while to actually happen,
    // and layoutNodes needs getBoundingClientRect information...
    window.setTimeout(
      () =>
        {
          this.layoutNodes(svg, width, height, root);

          this.drawDropTargets();

          this.drawDataGraph(g_data, node.data(), tree_msg.data_wirings);
        }, 100);

    //console.log(root);
  }

  drawNodes(selection)
  {
    selection.each(function(d) {
      d._entering = true;
      d._show = true;
      d.x = 0;
      d.y = 0;
    });

    var that = this;
    var fo = selection.append('foreignObject')
        .attr("class", function(d) {
          return "node" + (d.children ? " node--internal" : " node--leaf");
        })
        .on("click", this.nodeClickHandler.bind(this))
        .on("mousedown", function(d, index, group) {
          that.nodeMousedownHandler(d, this);
        })
        .on("dblclick", this.nodeDoubleClickHandler.bind(this));

    var div = fo
        .append("xhtml:body")
        .attr("class", "btnode p-2")
        .style("min-height", d => {
          // We need to ensure a minimum height, in case the node body
          // would otherwise be shorter than the number of grippers
          // requires.
          var inputs = d.data.inputs || [];
          var outputs = d.data.outputs || [];
          var max_num_grippers = Math.max(inputs.length, outputs.length);
          return ((this.io_gripper_size + this.io_gripper_spacing) * max_num_grippers) + 'px';
        });
  }

  updateNodes(selection)
  {
    // Update name
    var title = selection.selectAll(".node_name").data(function(d) {
      return [d];
    });
    title = title.enter().append("h4").attr("class", "node_name").merge(title);
    title.html(function(d) {
      return d.id;
    });

    var className = selection.selectAll(".class_name").data(function(d) {
      return [d];
    });
    className = className.enter().append("h5").attr("class", "class_name").merge(className);
    className.html(function(d) {
      return d.data.node_class;
    });
  }

  fillTables (tbody)
  {
    var rows = tbody.selectAll(".node_data")
        .data(function(d) {
          return d.value;
        }, d => d.key);

    rows.exit().remove();
    // create new rows
    rows = rows.enter().append("tr").attr("class", "node_data").merge(rows);

    var keys = rows.selectAll(".key").data(d => [d.key]);
    keys.exit().remove();
    keys = keys.enter().append("td").attr("class", "key").merge(keys);
    keys.text(d => d);

    var values = rows.selectAll(".value").data(d => [d.serialized_value]);
    values.exit().remove();
    values = values.enter().append("td").attr("class", "value").merge(values);
    values.text(d => d);
  }

  layoutNodes(svg, width, height, root)
  {
    var g_edge = svg.select("g.edges");
    var g_vertex = svg.selectAll("g.vertices");

    var nodes_without_forest_root = root.descendants()
        .filter(node => node.id !== '__forest_root');
    // k is the zoom level - we need to apply this to the values we get
    // from getBoundingClientRect, or we get fun scaling effects.
    var zoom = d3.zoomTransform(d3.select(this.viewport_ref.current).node()).k;

    // Find the maximum size of all the nodes, for layout purposes
    var max_size = [0,0];
    var max_height_by_depth = Array(root.height + 1).fill(0.0);
    g_vertex.selectAll('.btnode')
      .data(nodes_without_forest_root,
            x => x.id)
      .each(function(d, index){
        var rect = this.getBoundingClientRect();
        rect.x /= zoom;
        rect.y /= zoom;
        rect.width /= zoom;
        rect.height /= zoom;
        d._size = rect;
        max_height_by_depth[d.depth] = Math.max(max_height_by_depth[d.depth], rect.height);
        this.parentElement.setAttribute('width', rect.width);
        this.parentElement.setAttribute('height', rect.height);
      });

    var tree_size = [width - max_size[0], height - (40 + max_size[1])];

    var tree = d3.flextree()
        .nodeSize(function(node) {
          if (node._size)
          {
            return [node._size.width + this.spacing,
                    max_height_by_depth[node.depth] + this.spacing];
          }
          else
          {
            return [1,1];
          }
        }.bind(this))
    (root);

    // Move new nodes to their starting positions
    g_vertex.selectAll(".node")
      .filter(d => d._entering)
      .attr("transform", function(d) {
        // Start at parent position
        var p = this.findExistingParent(d);
        return "translate(" + Math.round(p.x) + "," + Math.round(p.y) + ") scale(0.1)";
      }.bind(this));

    var link = g_edge.selectAll(".link")
        .data(tree.links()
              .filter(x=>x.source.id !== '__forest_root' && x.target.id !== '__forest_root'),
              function(d) { return '' + d.source.id + d.target.id; });
    link.exit().remove();

    link = link
      .enter().append("path")
      .attr("class", "link")
      .attr("d", d3.linkVertical()
            .source(function(d) {
              var parent = this.findExistingParent(d.source);
              return [Math.round(parent.x), Math.round(parent.y + parent._size.height)];
            }.bind(this))
            .target(function(d) {
              var parent = this.findExistingParent(d.target);
              return [Math.round(parent.x), Math.round(parent.y)];
            }.bind(this)))
      .merge(link);

    g_vertex.selectAll(".node").each(function(d) {
      d._entering = false;
    });

    link.transition()
      .duration(250).
      attr("d", d3.linkVertical()
           .source(function(d) {
             return [Math.round(d.source.x), Math.round(d.source.y + d.source._size.height)];
           })
           .target(function(d) {
             return [Math.round(d.target.x), Math.round(d.target.y)];
           }));


    // new selection, now with the elements we just added with enter()
    // above
    var node = g_vertex.selectAll(".node")
      .data(root.descendants(), function(node) {return node.id;});

    var t = d3.transition()
        .duration(250);
    node.transition(t)
      .attr("transform", function(d) {
        // animate to actual position
        return "translate(" + Math.round(d.x - d._size.width / 2.0) + "," + Math.round(d.y) + ") scale(1.0)";
      });
        node
      .selectAll(".btnode")
      .transition(t)
      .ease(d3.easeQuad)
    // Update color based on node state
      .style("border-color", function(d) {
        switch (d.data.state) {
        case "RUNNING": {
          return "#ffc107";
        }
        case "IDLE":{
          return "#007bff";
        }
        case "SUCCEEDED": {
          return "#28a745";
        }
        case "FAILED": {
          return "#dc3545";
        }
        case "DEBUG_PRE_TICK":
        case "DEBUG_POST_TICK":
        case "DEBUG_TICK": {
          return "#17a2b8";
        }
        case "SHUTDOWN": {
          return "#7c1e27";
        }
        case "UNINITIALIZED":
        default: {
          return "#4E5666";
        }
        };
      });
  }

  findExistingParent(d)
  {
    while (d._entering && d.parent && d.parent._size) {
      d = d.parent;
    }
    return d;
  }

  // DATA GRAPH HELPERS
  getGripperSize(height, inputs, outputs)
  {
    return Math.min(
      this.max_io_gripper_size,
      // +1 to ensure nice padding on the bottom
      outputs != 0 ?
        ((height - ((outputs + 1) * this.io_gripper_spacing)) / outputs)
        :
        this.max_io_gripper_size,
      inputs != 0 ?
        ((height - ((inputs + 1) * this.io_gripper_spacing)) / inputs)
        :
        this.max_io_gripper_size);
  }

  getGripperCoords(index, right, gripper_size, node_width)
  {
    return {
      x: 0.5 * node_width - (right ? 0.0 : gripper_size + node_width),
      y: this.io_gripper_spacing + (index * (this.io_gripper_spacing + gripper_size))
    };
  }

  drawDropTargets()
  {
    var g_droptargets = d3.select(this.svg_ref.current).select("g.drop_targets");

    // We can't really assign keys to the targets, so remove them all :/
    g_droptargets.selectAll(".drop_target").remove();

    // For each node, decide what kinds of drop targets to add.
    //
    // Possible drop targets are:
    //
    // Neighbors (left/right):
    // Insert the dropped node into the parent's list of children
    // before or after this node.
    // Only available if the parent doesn't have its maximum number of children yet!
    //
    // Replace (bounding rect of the node itself):
    // Replace this node with the dropped node.
    //
    // Below:
    // Add the dropped node as this node's child - only available if there's 0 children!
    //
    // Above:
    // Add the dropped node as this node's parent, taking over its old position.
    // Note that this is realized by two service calls:
    // 1. Move this node to be dropped node's child
    // 2. Move dropped node to this node's position
    d3.select(this.svg_ref.current).select("g.vertices").selectAll(".node").each(
      function(d)
      {
        // No drop options at the root of the tree (__forest_root)!
        if (!d.parent ) {
          return;
        }

        var my_index = d.parent.children.findIndex(x => x.data.name == d.data.name);

        // Only add the "insert before" target for the first node.
        // Without this if, we'd get overlapping drop targets for
        // this.after and next_child.before
        if (my_index == 0)
        {
          g_droptargets
            .append("rect")
            .attr("class", "drop_target")
            .attr("transform",
                  "translate(" + (d.x - this.spacing - (d._size.width * 0.5)) + ","
                  + d.y + ")")
            .attr("width", this.spacing)
            .attr("height", d._size.height)
            .datum({
              position: my_index,  // insert before this node
              replace: false,
              data: d.parent.data
            });
        }
        // Right drop target
        g_droptargets
          .append("rect")
          .attr("class", "drop_target")
          .attr("transform",
                "translate(" + (d.x + (d._size.width * 0.5)) + ","
                + d.y + ")")
          .attr("width", this.spacing)
          .attr("height", d._size.height)
          .datum({
            position: my_index + 1,  // insert after this node
            replace: false,
            data: d.parent.data
          });

        // Center drop target (on a node)
        g_droptargets
          .append("rect")
          .attr("class", "drop_target")
          .attr("transform",
                "translate(" + (d.x - (d._size.width * 0.5)) + ","
                + d.y + ")")
          .attr("width", d._size.width)
          .attr("height", d._size.height)
          .datum({
            position: -1,
            replace: true,  // replace this node
            data: d.data
          });

        // Top drop target
        g_droptargets
          .append("rect")
          .attr("class", "drop_target")
          .attr("transform",
                "translate(" + (d.x - (d._size.width * 0.5)) + ","
                + (d.y - (this.spacing * 0.5)) + ")")
          .attr("width", d._size.width)
          .attr("height", this.spacing * 0.45)
          .datum({
            // replace the node at the given index from data, and take
            // it as our own child
            position: my_index,
            replace: true,
            data: d.parent.data
          });

        //Bottom drop target
        var child_names = d.data.child_names || [];
        var max_children = d.data.max_children;
        if (max_children === undefined) {
          max_children = -1;
        }

        // If max_children is either -1 or >0, we can add a child
        if (max_children != 0 || child_names.length < max_children)
        {
          g_droptargets
            .append("rect")
            .attr("class", "drop_target")
            .attr("transform",
                  "translate(" + (d.x - (d._size.width * 0.5)) + ","
                  + (d.y + d._size.height) + ")")
            .attr("width", d._size.width)
            .attr("height", this.spacing * 0.45)
            .datum({
              // Add as first child of this node
              position: 0,
              replace: false,
              data: d.data
            });
        }
      }.bind(this));

    var that = this;
    g_droptargets.selectAll(".drop_target")
      .attr("opacity", 0.2)
      .on("mouseover", function(d, index, group)
          {
            that.dropTargetDefaultMouseoverHandler(this, d);
          })
      .on("mouseout", function(d, index, group)
          {
            that.dropTargetDefaultMouseoutHandler(this, d);
          });

    // add a special droptarget to enable nodelist drag and drop
    // into an empty editor view
    var viewport = d3.select(this.viewport_ref.current);
    var drop_target_root_width = 150;
    g_droptargets.selectAll(".drop_target_root").remove();
    g_droptargets
      .append("rect")
      .attr("class", "drop_target_root")
      .attr("width", drop_target_root_width)
      .attr("height", drop_target_root_width)
      .attr("transform",
            "translate(" + (-drop_target_root_width * 0.5) + ","
                  + (0) + ")")
      .attr("opacity", 0.2)
      .attr("visibility", "hidden")
      .datum({
        position: -1,
        replace: true,  // replace this node
        data: null
      })
      .on("mouseover", function(d, index, group)
        {
          that.dropTargetDefaultMouseoverHandler(this, d);
        })
      .on("mouseout", function(d, index, group)
        {
          that.dropTargetDefaultMouseoutHandler(this, d);
        });
  }

  drawDataGraph(g_data, data, wirings)
  {
    var edges = g_data.select("g.data_edges");
    var vertices = g_data.select("g.data_vertices");

    var input_vertex_data = [];
    var output_vertex_data = [];
    data.forEach(function(x) {
      Array.prototype.push.apply(
        input_vertex_data,
        x.data.inputs.map(
          function(input) {
            var datum = this.getIOCoordsFromNode(
              x,
              input.key,
              "inputs",
              /*centered=*/false);
            datum.nodeName = x.data.name;
            datum.key = input.key;
            datum.kind = "input";
            datum.type = input.serialized_type;
            return datum;
          }.bind(this)));

      Array.prototype.push.apply(
        output_vertex_data,
        x.data.outputs.map(
          function(output) {
            var datum = this.getIOCoordsFromNode(
              x,
              output.key,
              "outputs",
              /*centered=*/false);
            datum.nodeName = x.data.name;
            datum.key = output.key;
            datum.kind = "output";
            datum.type = output.serialized_type;
            return datum;
          }.bind(this)));
    }.bind(this));

    this.drawDataVerts(vertices, input_vertex_data, output_vertex_data);

    this.drawDataEdges(
      edges,
      wirings.map(function(wiring) {
        var start = this.getIOCoords(data,
                                     wiring.source.node_name,
                                     wiring.source.data_kind,
                                     wiring.source.data_key,
                                     /*centered=*/true);

        var two = {
          x : start.x ,
          y : start.y - 2
        };

        if (wiring.source.data_kind === "inputs")
        {
          two.x = two.x - 10;
        }
        else if (wiring.source.data_kind === "outputs")
        {
          two.x = two.x + 10;
        }
        else
        {
          // two.y = two.y - 10;
        }

        var target = this.getIOCoords(data,
                                      wiring.target.node_name,
                                      wiring.target.data_kind,
                                      wiring.target.data_key,
                                      /*centered=*/true);

        var three = {
          x : target.x ,
          y : target.y - 2
        };

        if (wiring.target.data_kind === "inputs")
        {
          three.x = three.x - 10;
        }
        else if (wiring.target.data_kind === "outputs")
        {
          three.x = three.x + 10;
        }
        else
        {
          // three.y = three.y - 10;
        }

        return {
          source: {
            node_name: wiring.source.node_name,
            data_kind: wiring.source.data_kind,
            data_key: wiring.source.data_key
          },
          target: {
            node_name: wiring.target.node_name,
            data_kind: wiring.target.data_kind,
            data_key: wiring.target.data_key
          },
          points: [
            start,
            two,
            three,
            target
          ]};
      }.bind(this)));
  }

  getIOCoords(node_data,
              node_name,
              data_kind,
              data_key,
              centered)
  {
    var node = node_data.find(d => d.data.name === node_name);
    return this.getIOCoordsFromNode(node, data_key, data_kind, centered);
  }

  getIOCoordsFromNode(
    node,
    data_key,
    data_kind,
    centered)
  {
    centered = centered || false;

    if (!node)
    {
      // Shouldn't really happen...
      return {x: 0, y: 0, gripperSize: 0};
    }

    var coords = null;
    var inputs = node.inputs || [];
    var outputs = node.outputs || [];

    if (data_kind === 'inputs')
    {
      coords = this.getGripperCoords(
        node.data.inputs.findIndex(x => x.key === data_key) || 0,
        /*right=*/false,
        this.io_gripper_size,
        node._size.width);
    }
    else if (data_kind === 'outputs')
    {
      coords = this.getGripperCoords(
        node.data.outputs.findIndex(x => x.key === data_key) || 0,
        /*right=*/true,
        this.io_gripper_size,
        node._size.width);
    }
    else
    {
      // For things that are neither inputs nor outputs, just draw a
      // line to the center of the node
      coords = {
        x: 0.5 * node._size.width,
        y: 0.5 * node._size.height
      };
    }

    if (centered)
    {
      coords.x += this.io_gripper_size * 0.5;
      coords.y += this.io_gripper_size * 0.5;
    }
    return {
      x: node.x + coords.x,
      y: node.y + coords.y,
      gripperSize: this.io_gripper_size
    };
  }

  drawDataEdges(edge_selection, edge_data)
  {
    var link = edge_selection.selectAll(".data-link").data(
      edge_data,
      d => JSON.stringify(d.source) + JSON.stringify(d.target));
    link.exit().remove();

    link = link
      .enter()
      .append("path")
      .attr("class", "data-link")
      .on("click", this.DataEdgeDefaultClickHandler.bind(this))
      .on("mouseover", this.DataEdgeDefaultMouseoverHandler)
      .on("mouseout", this.DataEdgeDefaultMouseoutHandler)
      .merge(link);
    
    console.log("link:");
    console.log(link);

    link
      .transition()
      .attr("d", function(d) {
        var lineGen = d3.line()
            .x(d => d.x)
            .y(d => d.y)
            .curve(d3.curveCatmullRom.alpha(0.9));
        return lineGen(d.points);
      });
  }

  drawDataVerts(vertex_selection, input_vertex_data, output_vertex_data)
  {
    var groups = vertex_selection.selectAll(".gripper-group").data(
      input_vertex_data.concat(output_vertex_data),
      d => d.nodeName + d.kind + d.key);
    groups.exit().remove();

    groups = groups
      .enter()
      .append("g")
      .attr("class", d => "gripper-group " + d.kind + "-gripper-group")
      .on("mouseover.highlight", this.IOGroupDefaultMouseoverHandler)
      .on("mouseout.highlight", this.IOGroupDefaultMouseoutHandler)
      .merge(groups);

    groups
      .transition()
      .attr("transform", function(d) {
        return "translate(" + Math.round(d.x) + ", " + Math.round(d.y) + ")";
      });

    var grippers = groups.selectAll(".gripper").data(d=> [d]);
    grippers.exit().remove();

    grippers = grippers
      .enter()
      .append("rect")
      .attr("class", d => "gripper " + d.kind + "-gripper")
      .attr("width", d => d.gripperSize)
      .attr("height", d => d.gripperSize)
      .on("mousedown", this.IOGripperMousedownHandler.bind(this))
      .merge(grippers);

    var labels = groups.selectAll(".label").data(d=> [d]);
    labels.exit().remove();

    labels = labels
      .enter()
      .append("text")
      .attr("class", "label")
      .attr("text-anchor", d => d.kind === "input" ? "end" : "start")
      .attr("dominant-baseline", "middle")
      .attr("visibility", "hidden")
      .attr("dx", d => {
        if (d.kind === "input") {
          return Math.round(-5);
        }
        else if (d.kind === "output") {
          return Math.round(d.gripperSize + 5);
        }
        return 0;
      })
      .attr("dy", d => Math.round(0.5 * d.gripperSize))
      .merge(labels);
    labels.text(d => d.key + " (type: " + prettyprint_type(d.type) + ")");

    // FIXME! find out how to add multi line text that does not repeat itself 3 times - how to use exit().remove() and merge() ???
  }

  IOGroupDefaultMouseoverHandler(d, index, group)
  {
    d3.select(this).classed("data-hover", true)
      .selectAll(".label")
      .attr("visibility", "visible");
  }

  IOGroupDefaultMouseoutHandler(d, index, group)
  {
    d3.select(this).classed("data-hover", false)
      .selectAll(".label")
      .attr("visibility", "hidden");
  }

  IOGroupDraggingMouseoverHandler(d, index, group)
  {
    if (d.kind === "input")
    {
      this.nextWiringTarget = d;
    }
    else if (d.kind === "output") {
      this.nextWiringSource = d;
    }
  }

  IOGroupDraggingMouseoutHandler(d, index, group)
  {
    if (d.kind === "input")
    {
      this.nextWiringTarget = null;
    }
    else if (d.kind === "output") {
      this.nextWiringSource = null;
    }
  }

  DataEdgeDefaultMouseoverHandler(d, index, group)
  {
    var vertex_selection = d3.select(this.parentNode.parentNode)
        .select("g.data_vertices");
    d3.select(this).classed("data-hover", true);

    // select source gripper
    selectIOGripper(vertex_selection, d.source)
      .dispatch("mouseover");

    // select target gripper
    selectIOGripper(vertex_selection, d.target)
      .dispatch("mouseover");
  }

  DataEdgeDefaultMouseoutHandler(d, index, group)
  {
    var vertex_selection = d3.select(this.parentNode.parentNode)
        .select("g.data_vertices");

    d3.select(this).classed("data-hover", false);

    // deselect source gripper
    selectIOGripper(vertex_selection, d.source)
      .dispatch("mouseout");

    // deselect target gripper
    selectIOGripper(vertex_selection, d.target)
      .dispatch("mouseout");
  }

  DataEdgeDefaultClickHandler(d, index, group)
  {
    this.props.onSelectedEdgeChange(d);
    d3.event.preventDefault();
    d3.event.stopPropagation();
  }

  IOGripperMousedownHandler(datum, index, group)
  {
    if ((d3.event.buttons & 1) != 1)
    {
      return;
    }
    // Remove mouseover / out listeners from all gripper-groups, then add new ones
    var svg_sel = d3.select(this.svg_ref.current);
    var io_grippers = svg_sel.selectAll(".gripper-group");

    io_grippers
      .on("mouseover", null)
      .on("mouseout", null);

    // Remove mouseover listener from data edges so we don't
    // accidentally send a mouseover event to a gripper while crossing
    // an edge connected to it
    svg_sel.selectAll('.data-link')
      .on("mouseover", null)
      .on("mouseout", null);

    // Hide this gripper's label
    svg_sel.selectAll(".label").datum(datum).attr("visibility", "hidden");

    // Save the datum to use in the wire request later
    if (datum.kind === "input")
    {
      this.nextWiringTarget = datum;
    }
    else if (datum.kind === "output") {
      this.nextWiringSource = datum;
    }

    // Also save the current mouse position (relative to the viewport
    // <g> tag)
    this.dragStartPos = d3.mouse(this.svg_ref.current);

    // Give compatible IOs a new listener and highlight them
    io_grippers
      .filter(d => typesCompatible(d, datum))
      .classed("compatible", true)
      .on("mouseover.drag",
          this.IOGroupDraggingMouseoverHandler.bind(this))
      .on("mouseout.drag",
          this.IOGroupDraggingMouseoutHandler.bind(this))
      .selectAll(".label")
      .attr("visibility", "visible");

    this.dragging = true;
    // Give the canvas a move and mouseup handler
    d3.select(this.viewport_ref.current)
    // Remove any handlers for node dragging
      .on("mousemove.drag_node", null)
      .on("mouseup.drag_node", null)
      .on("mousemove.drag_io", this.canvasIOMoveHandler.bind(this))
      .on("mouseup.drag_io", this.canvasIOUpHandler.bind(this));

    d3.event.preventDefault();
    d3.event.stopPropagation();
  }

  canvasMousemovePanHandler(d, index, group)
  {
    // Don't do anything unless we're currently dragging something
    if (!this.dragging){
      if (this.panIntervalID !== null)
      {
        window.clearInterval(this.panIntervalID);
        this.panDirection = [];
      }

      return;
    }

    var viewport = d3.select(this.viewport_ref.current);
    var width = viewport.node().getBoundingClientRect().width;
    var height = viewport.node().getBoundingClientRect().height;

    var mouseCoords = d3.mouse(this.viewport_ref.current);

    var panNeeded = false;
    this.panDirection = [0.0, 0.0];

    if (mouseCoords[0] < this.dragPanBoundary) {
      // Left edge -> scroll right
      panNeeded = true;
      // 1 if mouse is at the left edge, 0 if it is dragPanBoundary pixels away
      var leftEdgeCloseness = (this.dragPanBoundary - mouseCoords[0]) / this.dragPanBoundary;
      this.panDirection[0] = this.panPerFrame * leftEdgeCloseness;
    } else if (mouseCoords[0] > (width - this.dragPanBoundary)) {
      // Right edge -> scroll left
      panNeeded = true;
      // 1 if mouse is at the right edge, 0 if it is dragPanBoundary pixels away
      var rightEdgeCloseness = (this.dragPanBoundary - (width - mouseCoords[0])) / this.dragPanBoundary;
      this.panDirection[0] = -1.0 * this.panPerFrame * rightEdgeCloseness;
    }
    if (mouseCoords[1] < this.dragPanBoundary) {
      // Up -> scroll down
      panNeeded = true;
      // 1 if mouse is at the top edge, 0 if it is dragPanBoundary pixels away
      var topEdgeCloseness = (this.dragPanBoundary - mouseCoords[1]) / this.dragPanBoundary;
      this.panDirection[1] = this.panPerFrame * topEdgeCloseness;
    } else if (mouseCoords[1] > (height - this.dragPanBoundary)) {
      // Down -> scroll up
      panNeeded = true;
      // 1 if mouse is at the bottom edge, 0 if it is dragPanBoundary pixels away
      var botEdgeCloseness = (this.dragPanBoundary - (height - mouseCoords[1])) / this.dragPanBoundary;
      this.panDirection[1] = -1.0 * this.panPerFrame * botEdgeCloseness;
    }

    if (!panNeeded && this.panIntervalID !== null)
    {
      window.clearInterval(this.panIntervalID);
      this.panIntervalID = null;
      return;
    }

    if (this.panIntervalID === null)
    {
      // Start the interval for the panning animation, at panRate Hz
      this.panIntervalID = window.setInterval(this.dragPanTimerHandler, 1000.0 / this.panRate);
    }
  }

  dragPanTimerHandler()
  {
    if (!this.dragging && this.panIntervalID)
    {
      window.clearInterval(this.panIntervalID);
      this.panIntervalID = null;
      return;
    }

    d3.select(this.viewport_ref.current)
      .call(this.zoomObject.translateBy, this.panDirection[0], this.panDirection[1]);
  }

  canvasIOMoveHandler(d, index, group)
  {
    if ((d3.event.buttons & 1) === 0)
    {
      this.canvasIOUpHandler(d, index, group);
      return;
    }

    var drawingLine = d3
        .select(this.svg_ref.current)
        .selectAll(".drawing-indicator")
        .data(
          [{
            start: this.dragStartPos,
            end: d3.mouse(this.svg_ref.current)
          }],
          /*key=*/d => JSON.stringify(d.start));

    drawingLine.exit().remove();
    drawingLine = drawingLine
      .enter()
      .append("path")
      .attr("class", "drawing-indicator")
      .merge(drawingLine);

    drawingLine
      .attr("d", data => d3.line()([data.start, data.end]));
    d3.event.preventDefault();
  }

  canvasIOUpHandler(d, index, group)
  {
    this.dragging = false;

    if (this.nextWiringSource && this.nextWiringTarget)
    {
      this.wire_service.callService(
        new ROSLIB.ServiceRequest({
          wirings: [
            {
              source: {
                node_name: this.nextWiringSource.nodeName,
                data_kind: this.nextWiringSource.kind + "s", // should be inputs!
                data_key: this.nextWiringSource.key
              },
              target: {
                node_name: this.nextWiringTarget.nodeName,
                data_kind: this.nextWiringTarget.kind + "s", // should be outputs!
                data_key: this.nextWiringTarget.key
              }
            }]
        }),
        function(response) {
          if (response.success)
          {
            console.log("Successfully wired data!");
          }
          else
          {
            this.props.onError("Failed to wire data " + this.nextWiringSource +
                               " to " + this.nextWiringTarget + ": " + JSON.stringify(response));
          }
        }.bind(this));
    }

    // Either way, we're done dragging, so restore the old handlers

    // Remove mouseover / out listeners from all gripper-groups, then
    // add back the default ones
    var io_grippers = d3.select(this.svg_ref.current).selectAll(".gripper-group");
    io_grippers
      .on("mouseover", null)
      .on("mouseout", null)
    // Also remove this class again
      .classed("data-hover", false)
      .classed("compatible", false);

    io_grippers
    // Remove the drag listeners
      .on("mouseover.drag", null)
      .on("mouseout.drag", null)
    // And hide the labels again
      .selectAll(".label")
      .attr("visibility", "hidden");


    d3.select(this.svg_ref.current).selectAll('.data-link')
      .on("mouseover", this.DataEdgeDefaultMouseoverHandler)
      .on("mouseout", this.DataEdgeDefaultMouseoutHandler);

    // Also remove listeners from the background
    d3.select(this.viewport_ref.current)
      .on("mousemove.drag_io", null)
      .on("mouseup.drag_io", null);

    // Remove the drawing line from the DOM
    d3.select(this.viewport_ref.current).selectAll(".drawing-indicator").data([])
      .exit().remove();

    // Finally, remove these:
    this.nextWiringSource = null;
    this.nextWiringTarget = null;
  }

  canvasNodeDragMoveHandler()
  {
    if (this.draggedNode === null)
    {
      return;
    }
    var newly_dragging = (
      !this.dragging
        && getDist(d3.mouse(this.draggedNode.domObject),
                   this.draggedNode.startCoords) > this.min_node_drag_distance);

    if (newly_dragging)
    {
      this.dragging = true;
      // Hide all drop targets that would lead to appending the dragged
      // node to its own subtree
      var d = this.draggedNode.data;
      var parentName = d.parent ? d.parent.data.name || '' : '';
      var my_index = d.parent.children.findIndex(x => x.data.name == d.data.name);

      var svg = d3.select(this.svg_ref.current);

      var all_children = d.descendants().map(x => x.data.name);

      var g_droptargets = svg.select("g.drop_targets");

      g_droptargets.attr("visibility", "visible");

      g_droptargets.selectAll(".drop_target")
      // First ensure all drop targets are visible
        .attr("visibility", "visible")
      // Now hide those that belong to descendants of the node we're dragging
        .filter(
          x => {
            // Hide drop targets of children
            if (all_children.indexOf(x.data.name) >= 0) {
              return true;
            }
            // Hide the left/right drop targets
            if (x.data.name === parentName
                && (x.position == my_index
                    || x.position == my_index + 1)) {
              return true;
            }
            // Hide the left/right drop targets for nodes that are
            // children of a *different* parent than ours, with
            // max_children children. (if its our own parent, moving
            // us won't change the number of children, so we're okay)
            var child_names = x.data.child_names || [];
            var max_children = x.data.max_children || -1;
            if (x.data.name !== parentName &&
                max_children !== -1 &&
                child_names.length === max_children) {
              return true;
            }
            return false;
          })
        .attr("visibility", "hidden");
    }

    if ((d3.event.buttons & 1) === 0)
    {
      this.canvasNodeDragUpHandler(d, index, group);
    }

    d3.event.preventDefault();
    d3.event.stopPropagation();
  }

  canvasNodeDragUpHandler(d, index, group)
  {
    if (this.dragging)
    {
      if (this.nodeDropTarget)
      {
        // Calculate the final index to move the dropped node to.
        //
        // If the target is in the same parent node, and after the
        // current index of the dropped node, subtract one from the
        // target index to make the behavior more intuitive

        if (this.nodeDropTarget.position > 0
            && this.nodeDropTarget.data.name === this.draggedNode.data.parent.data.name
            && this.draggedNode.data.parent.data.child_names.indexOf(
              this.draggedNode.data.data.name) < this.nodeDropTarget.position)
        {
          this.nodeDropTarget.position -= 1;
        }

        // Also replace __forest_root with the empty string if present
        if (this.nodeDropTarget.data.name === "__forest_root")
        {
          this.nodeDropTarget.data.name = "";
        }

        // Three possible cases:

        // 1. Valid position, replace == false
        //    In this case we just call MoveNode with the given
        //    parent node and index
        if (this.nodeDropTarget.position >= 0
            && !this.nodeDropTarget.replace)
        {
          this.move_service.callService(
            new ROSLIB.ServiceRequest({
              node_name: this.draggedNode.data.data.name,
              new_parent_name: this.nodeDropTarget.data.name,
              new_child_index: this.nodeDropTarget.position
            }),
            function(response)
            {
              if (response.success)
              {
                console.log("Successfully moved node!");
              }
              else
              {
                this.props.onError("Failed to move node: " + response.error_message);
              }
            }.bind(this));
        }
        // 2. Valid position, replace == true
        //    First, remove the dropped node from its parent to prevent cycles.
        //    Then, move the node at the selected position to be our child,
        //    and finally move the dropped node to the indicated position as in 1.
        else if (this.nodeDropTarget.position >= 0
                 && this.nodeDropTarget.replace)
        {
          this.move_service.callService(
            new ROSLIB.ServiceRequest({
              node_name: this.draggedNode.data.data.name,
              new_parent_name: ''
            }),
            function(response)
            {
              if (response.success)
              {
                console.log("Successfully removed dropped node from its parent!");
                this.move_service.callService(
                  new ROSLIB.ServiceRequest({
                    // nodeDropTarget is the *parent* of the node we want to move!
                    node_name: this.nodeDropTarget.data.child_names[this.nodeDropTarget.position],
                    new_parent_name: this.draggedNode.data.data.name,
                    new_child_index: -1
                  }),
                  function(response)
                  {
                    if (response.success)
                    {
                      console.log("Successfully moved old node to be a child of dropped node, "
                                  + "now moving dropped node!");
                      this.move_service.callService(
                        new ROSLIB.ServiceRequest({
                          node_name: this.draggedNode.data.data.name,
                          // Now the parent of the node we moved first will become our parent!
                          new_parent_name: this.nodeDropTarget.data.name,
                          new_child_index: this.nodeDropTarget.position
                        }),
                        function(response)
                        {
                          if (response.success)
                          {
                            console.log("Successfully moved dropped node to the place "
                                        + "the old node was in!");
                          }
                          else
                          {
                            this.props.onError("Failed to move node: " + response.error_message);
                          }
                        }.bind(this));
                    }
                    else
                    {
                      this.props.onError("Failed to move node: " + response.error_message);
                    }
                  }.bind(this));
              }
              else
              {
                this.props.onError("Failed to move node: " + response.error_message);
              }
            }.bind(this));
        }
        // 3. position === -1, replace == true
        //    Call ReplaceNode with the given node name
        else if (this.nodeDropTarget.position == -1
                 && this.nodeDropTarget.replace)
        {
          this.replace_service.callService(
            new ROSLIB.ServiceRequest({
              old_node_name: this.nodeDropTarget.data.name,
              new_node_name: this.draggedNode.data.data.name
            }),
            function(response)
            {
              if (response.success)
              {
                console.log("Successfully replaced old node with dropped node!");
              }
              else
              {
                this.props.onError("Failed to replace node: " + response.error_message);
              }
            }.bind(this));
        }
        else
        {
          this.props.onError("Unexpected data for dropping a node :(");
        }
        d3.event.preventDefault();
        d3.event.stopPropagation();
      }
      else
      {
        console.log("should trigger the click event, hopefully?");
      }
    }

    this.dragging = false;

    d3.select(this.svg_ref.current).select("g.drop_targets")
      .attr("visibility", "hidden")
      .selectAll(".drop_target")
      .attr("visibility", "");

    d3.select(this.viewport_ref.current)
      .on("mousemove.drag_node", null)
      .on("mouseup.drag_node", null);
  }

  nodeClickHandler(d, index, group)
  {
    if (d3.event.shiftKey)
    {
      this.props.onMultipleSelectionChange(Array.from(new Set(this.props.selectedNodeNames.concat([d.data.name]))));
    } else {
      this.props.onSelectionChange(d.data.name);
    }
    d3.event.preventDefault();
    d3.event.stopPropagation();
  }

  nodeDoubleClickHandler(d, index, group)
  {
    if (d.data.module === "ros_bt_py.nodes.subtree" && d.data.node_class === "Subtree")
    {
      var selected_subtree = this.props.subtreeNames.filter((subtree) => subtree.startsWith(d.data.name+"."));
      if (selected_subtree.length == 1)
      {
        this.props.onSelectedTreeChange(
          /*is_subtree=*/ true,
          /*name=*/ selected_subtree[0]);
      } else {
        if (this.props.publishing_subtrees)
        {
          this.props.onError("Selected subtree does not exist, this should not happen.");
        } else {
          this.props.onError("Cannot show a Subtree that is not published. Please enable \"Publish Subtrees\"!")
        }
      }
    }
    d3.event.preventDefault();
    d3.event.stopPropagation();
  }

  nodeMousedownHandler(d, domObject)
  {
    if ((d3.event.buttons & 1) != 1)
    {
      return;
    }

    // No dragging the fake root!
    if (d.data.name == "__forest_root")
    {
      return;
    }

    this.draggedNode = {
      startCoords: d3.mouse(domObject),
      domObject: domObject,
      data: d
    };

    this.dragging = false;

    // Add move and mouseup handlers to viewport, and just to be sure,
    // remove the drag_io handlers in case they're present
    d3.select(this.viewport_ref.current)
      .on("mousemove.drag_io", null)
      .on("mouseup.drag_io", null)
      .on("mousemove.drag_node", this.canvasNodeDragMoveHandler.bind(this))
      .on("mouseup.drag_node", this.canvasNodeDragUpHandler.bind(this));

    d3.event.preventDefault();
    d3.event.stopPropagation();
  }

  dropTargetDefaultMouseoverHandler(domElement, datum)
  {
    this.nodeDropTarget = datum;
    d3.select(domElement).attr("opacity", 0.8);
  }

  dropTargetDefaultMouseoutHandler(domElement, datum)
  {
    this.nodeDropTarget = null;
    d3.select(domElement).attr("opacity", 0.2);
  }

  resetView()
  {
    var viewport = d3.select(this.viewport_ref.current);
    var height = viewport.node().getBoundingClientRect().height;

    var container = d3.select(this.svg_ref.current);

    viewport
      .call(this.zoomObject.scaleExtent([0.3, 1.0]).on("zoom", function () {
        container.attr("transform", d3.event.transform);
      }))
      .call(this.zoomObject.translateTo, 0.0, (height * 0.5) - 10.0);
  }
}

class NewNode extends Component
{
  constructor(props)
  {
    super(props);

    if (props.node) {
      this.state = {
        name: props.node.name,
        isValid: true,
        options: this.getDefaultValues(props.node.options),
        inputs: this.getDefaultValues(props.node.inputs,
                                      props.node.options),
        outputs: this.getDefaultValues(props.node.outputs,
                                       props.node.outputs)
      };
    }
    else
    {
      this.state = {
        name: '',
        isValid: false,
        options: [],
        inputs: [],
        outputs: []
      };
    }

    // reparse unset_optionrefs
    this.state.options = this.state.options.map(x => {
      if (x.value.type === "unset_optionref")
      {
        var optionTypeName = x.value.value.substring('Ref to \"'.length, x.value.value.length - 1);
        var optionType = this.state.options.find(x => {
          return x.key === optionTypeName;
        });
        if (optionType && optionType.value)
        {
          return {
            key: x.key,
            value: getDefaultValue(optionType.value.value),
          }
        }
      }
      return {
        key: x.key,
        value: x.value,
      }
    });

    this.add_node_service = new ROSLIB.Service({
      ros: props.ros,
      name: props.bt_namespace + 'add_node',
      serviceType: 'ros_bt_py_msgs/AddNode'
    });

    this.selectRef = React.createRef();

    this.nameChangeHandler = this.nameChangeHandler.bind(this);
    this.updateValidity = this.updateValidity.bind(this);
    this.updateValue = this.updateValue.bind(this);
    this.onClickAdd = this.onClickAdd.bind(this);
  }

  render()
  {
    return(
      <div className="d-flex flex-column">
        <button className="btn btn-block btn-primary"
                disabled={!this.state.isValid}
                onClick={this.onClickAdd}>Add to Tree</button>
        <label className="pt-2 pb-2">Parent
          <select className="custom-select d-block"
                  disabled={this.props.parents.length == 0}
                  ref={this.selectRef}
                  defaultValue={ (this.props.parents.length > 0) ? this.props.parents[0].name : null }>
            {
              this.props.parents
                .map(x => (<option key={x.name} value={x.name}>{x.name}</option>))
            }
          </select>
        </label>
        <EditableNode ros={this.props.ros}
                      bt_namespace={this.props.bt_namespace}
                      key={this.props.node.module
                           + this.props.node.node_class
                           + this.props.node.name}
                      name={this.state.name}
                      nodeClass={this.props.node.node_class}
                      module={this.props.node.module}
                      doc={this.props.node.doc}
                      changeCopyMode={this.props.changeCopyMode}
                      messagesFuse={this.props.messagesFuse}
                      capabilitiesFuse={this.props.capabilitiesFuse}
                      updateValidity={this.updateValidity}
                      updateValue={this.updateValue}
                      nameChangeHandler={this.nameChangeHandler}
                      options={this.state.options}
                      inputs={this.state.inputs}
                      outputs={this.state.outputs}
                      option_wirings={this.props.node.option_wirings}
        />
      </div>
    );
  }

  updateValidity(newValidity)
  {
    this.setState({isValid: newValidity || false});
  }

  onClickAdd()
  {
    this.props.onNodeChanged(false);
    var msg = this.buildNodeMessage();
    console.log('trying to add node to tree:');
    console.log(msg);
    this.add_node_service.callService(
      new ROSLIB.ServiceRequest({
        parent_name: this.selectRef.current.value || '',
        node: msg,
        allow_rename: true
      }),
      function(response) {
        if (response.success) {
          console.log('Added node to tree as ' + response.actual_node_name);
        }
        else {
          this.props.onError('Failed to add node ' + this.state.name + ': '
                      + response.error_message);
        }
      }.bind(this));
  }

  buildNodeMessage()
  {
    return {
      module: this.props.node.module,
      node_class: this.props.node.node_class,
      name: this.state.name,
      options: this.state.options.map(x => {
        var option = {
          key: x.key,
          serialized_value: ''
        };
        if (x.value.type === 'type') {
          if (python_builtin_types.indexOf(x.value.value) >= 0)
          {
            x.value.value = '__builtin__.' + x.value.value;
          }
          option.serialized_value = JSON.stringify({
            "py/type": x.value.value
          });
        }
        else if (x.value.type.startsWith('__'))
        {
          x.value.value["py/object"] = x.value.type.substring('__'.length);
          option.serialized_value = JSON.stringify(x.value.value);
        }
        else
        {
          option.serialized_value = JSON.stringify(x.value.value);
        }
        return option;
      }),
      child_names: []
    };
  }

  nameChangeHandler(event)
  {
    this.props.onNodeChanged(true);
    this.setState({name: event.target.value});
  }

  updateValue(paramType, key, new_value)
  {
    this.props.onNodeChanged(true);
    var map_fun = function(x)
    {
      if (x.key === key) {
        return {
          key: key,
          value: {
            type: x.value.type,
            value: new_value
          }
        };
      }
      else
      {
        return x;
      }
    };

    if (paramType.toLowerCase() === 'options')
    {
      var ref_keys = this.props.node.options
          .filter(x => prettyprint_type(x.serialized_value).startsWith('OptionRef('))
          .map(x => [x.key, prettyprint_type(x.serialized_value).substring(
            'OptionRef('.length, prettyprint_type(x.serialized_value).length - 1)])
          .filter(x => x[1] === key);
      this.setState(
        (prevState, props) =>
          {
            var new_options = prevState.options.map(map_fun);
            // update the options in our state that are references to
            // the changed key - this will discard any values entered
            // already, but they'd be incompatible anyway

            var resolved_options = new_options.map(x => {
              var refData = ref_keys.find(ref => ref[0] === x.key);
              if (refData)
              {
                var optionType = new_options.find(opt => opt.key === refData[1]);
                if (optionType)
                {
                  return {
                    key: x.key,
                    value: getDefaultValue(optionType.value.value.replace('__builtin__.', '').replace('builtins.', ''))
                  };
                }
              }
              return x;
            });
            return {options: resolved_options};
          });
    }
    else if (paramType.toLowerCase() === 'inputs')
    {
      this.setState(
        (prevState, props) =>
          {
            return {inputs: prevState.inputs.map(map_fun)};
          });
    }
    else if (paramType.toLowerCase() === 'outputs')
    {
      this.setState(
        (prevState, props) =>
          {
            return {outputs: prevState.outputs.map(map_fun)};
          });
    }
  }

  getDefaultValues(paramList, options)
  {
    options = options || [];

    return paramList.map(x => {
      return {
        key: x.key,
        value: getDefaultValue(
          prettyprint_type(x.serialized_value), options),
      };
    });
  }
}


class FileBrowser extends Component{
  constructor(props)
  {
    super(props);

    this.state = {
      package: "",
      selected_package: null,
      package_results:[],
      show_hidden: false,
      package_structure: null,
      selected_directory: null,
      selected_file: "",
      file_path: null,
      file_type_filter: ".yaml",
      highlighted: null,
      highlighted_package: null,
<<<<<<< HEAD
      write_mode: "overwrite",
=======
      write_mode: "ask",
>>>>>>> 82e8dcbd
      error_message: null,
    };

    this.searchPackageName = this.searchPackageName.bind(this);
    this.keyPressHandler = this.keyPressHandler.bind(this);
    this.selectPackageSearchResult = this.selectPackageSearchResult.bind(this);
  }

  componentDidMount()
  {
    this.get_package_structure_service = new ROSLIB.Service({
      ros: this.props.ros,
      name: this.props.bt_namespace + 'get_package_structure',
      serviceType: 'ros_bt_py_msgs/GetPackageStructure'
    });

<<<<<<< HEAD
=======
    this.check_node_versions_service = new ROSLIB.Service({
      ros: this.props.ros,
      name: this.props.bt_namespace + 'check_node_versions',
      serviceType: 'ros_bt_py_msgs/MigrateTree'
    });

    this.migrate_tree_service = new ROSLIB.Service({
      ros: this.props.ros,
      name: this.props.bt_namespace + 'migrate_tree',
      serviceType: 'ros_bt_py_msgs/MigrateTree'
    });

>>>>>>> 82e8dcbd
    this.load_service = new ROSLIB.Service({
      ros: this.props.ros,
      name: this.props.bt_namespace + 'load_tree',
      serviceType: 'ros_bt_py_msgs/LoadTree'
    });

    this.save_service = new ROSLIB.Service({
      ros: this.props.ros,
      name: this.props.bt_namespace + 'save_tree',
      serviceType: 'ros_bt_py_msgs/SaveTree'
    });

    if (this.props.last_selected_package !== "")
    {
      this.selectPackageSearchResult(this.props.last_selected_package);
    }
  }

  searchPackageName(event)
  {
    if (this.props.packagesFuse)
    {
      var results = this.props.packagesFuse.search(event.target.value);
      this.setState({package_results: results.slice(0,5)});
    }
    this.setState({
      package: event.target.value,
      selected_package: null,
      highlighted_package: null,
    });

  }

  keyPressHandler(event)
  {
    if (event.keyCode == 38 || event.keyCode == 40) // up or down arrow
    {
      if (this.state.package_results && this.state.package_results.length !== 0)
      {
        var package_to_highlight = 0;
        if (this.state.highlighted_package !== null)
        {
          var direction = 1;
          if (event.keyCode == 38)
          {
            direction = -1;
          }
          package_to_highlight = (this.state.highlighted_package + direction);
          if (package_to_highlight < 0)
          {
            package_to_highlight = this.state.package_results.length -1;
          }

          package_to_highlight %= this.state.package_results.length;
        }
        this.setState({highlighted_package: package_to_highlight});
      }
    } else if (event.key === 'Enter') {
      if (this.state.package_results && this.state.package_results.length !== 0)
      {
        if (this.state.highlighted_package !== null)
        {
          this.selectPackageSearchResult(this.state.package_results[this.state.highlighted_package].package);
        }
      }
    }
  }

  selectPackageSearchResult(result)
  {
    this.setState({
      package: result,
      package_results: [],
      selected_package: result,
      highlighted_package: null,
    });

    // get package structure
    this.get_package_structure_service.callService(
      new ROSLIB.ServiceRequest({
        package: result,
        show_hidden: this.state.show_hidden,
      }),
      function(response) {
        if (response.success) {
          this.setState({
            package_structure:  JSON.parse(response.package_structure),
            selected_directory: 0,
          });
          this.props.onSelectedPackageChange(result);
        }
        else {
          console.log("error getting package structure: ", response.error_message);
        }
      }.bind(this));
  }

  renderPackageSearchResults(results)
  {
    if(results.length > 0)
    {
      var result_rows = results.map((x, i) => {
        return (
          <div className="list-group-item search-result align-items-start" onClick={() => this.selectPackageSearchResult(x.package)}>
            <div className="d-flex w-100 justify-content-between">
              <span className={
                this.state.highlighted_package === i && 'search-result-highlighted'
              }>{x.package}</span>
              <i class="far fa-file-code" title={x.path}></i>
            </div>
          </div>
        );
      });

      return (
        <div className="mb-2 search-results"
             ref={node => this.node = node}>
          <div className="list-group">
              {result_rows}
          </div>
        </div>
      );
    } else {
      return null;
    }
  }

<<<<<<< HEAD
  // FIXME: make this code nice 
=======
>>>>>>> 82e8dcbd
  search (item_id, parent) {
    const stack = [ parent ];
    while (stack.length) {
      const node = stack.pop();
      if (node.item_id === item_id)
      {
        return node
      }
      if (node.type === "directory")
      {
        stack.push(...node.children);
      }
    }
    return stack.pop() || null
  }

  render ()
  {
    var comparePackageNames = function(a, b) {
      if (a.package === b.package) {
        return 0;
      }
      if (a.package < b.package) {
        return -1;
      }
      return 1;
    };

    var comparePackageContent = function(a, b) {
      var t1 = a.type.toLowerCase();
      var t2 = b.type.toLowerCase();

      var n1 = a.name.toLowerCase();
      var n2 = b.name.toLowerCase();

      if (t1 < t2)
      {
        return -1;
      }
      if (t1 > t2)
      {
        return 1;
      }
      if (n1 < n2)
      {
        return -1;
      }
      if (n1 > n2)
      {
        return 1;
      }
      return 0;
    };

    var package_results = [];
    if (this.props.packagesFuse)
    {
      if (this.state.package_results.length === 0)
      {
        if (this.state.package === "")
        {
          package_results = this.props.packagesFuse.list.sort(comparePackageNames);
        }
      } else {
        package_results = this.state.package_results;
      }
    }

    var package_structure = null;
    if (this.state.package_structure)
    {
      // this.state.selected_directory contains the level, is set to 0 (aka no element) by default
      var selected_directory = 0;
      // TODO: this is a bit of a hack
      if (this.state.selected_directory === 0)
      {
        // none selected, discard whole package structure
        this.setState({selected_directory: this.state.package_structure.item_id});
        selected_directory = this.state.package_structure.item_id;
      } else {
        selected_directory = this.state.selected_directory;
      }

      var tree = this.search(selected_directory, this.state.package_structure);

      var par = tree.parent;
      var path = [];
      var extended_path = [];
      if (par !== 0)
      {
        path.push(tree.name);
        extended_path.push({
          name: tree.name,
          item_id: tree.item_id,
        });
      }
      while(par && par !== 0)
      {
        var node = this.search(par, this.state.package_structure);
        par = node.parent;
        if (par !== 0)
        {
          path.unshift(node.name);
          extended_path.unshift({
            name: node.name,
            item_id: node.item_id,
          });
        }
      }

      var open_save_button = null;
      var write_mode_select = null;
      if (this.props.mode === "load")
      {
        open_save_button = (
          <button className="btn btn-primary w-30 ml-1"
                  disabled={!this.state.file_path}
                  onClick={ () => {
                    var msg = {
                      path: "package://"+this.state.package+"/"+this.state.file_path
                    };

                    console.log("loading... ", msg.path);

<<<<<<< HEAD
                    this.load_service.callService(
=======
                    // do a version check before loading
                    this.check_node_versions_service.callService(
>>>>>>> 82e8dcbd
                      new ROSLIB.ServiceRequest({
                        tree: msg
                      }),
                      function(response) {
                        if (response.success) {
<<<<<<< HEAD
                          console.log('called LoadTree service successfully');
                          this.props.onChangeFileModal(null);
=======
                          console.log('called check version service successfully');
                          if (response.migrated)
                          {
                            console.log("migration needed");
                            if (window.confirm("The tree you want to load needs to be migrated, should this be tried?"))
                            {
                              this.migrate_tree_service.callService(
                                new ROSLIB.ServiceRequest({
                                  tree: msg
                                }),
                                function(response) {
                                  if (response.success) {
                                    console.log('called MigrateTree service successfully');
                                    this.load_service.callService(
                                      new ROSLIB.ServiceRequest({
                                        tree: response.tree
                                      }),
                                      function(response) {
                                        if (response.success) {
                                          console.log('called LoadTree service successfully');
                                          this.props.onChangeFileModal(null);
                                        }
                                        else {
                                          this.setState({error_message: response.error_message});
                                        }
                                      }.bind(this),
                                      function(failed) {
                                        this.setState({error_message: 'Error loading tree, is your yaml file correct? '});
                                      }.bind(this));
                                  }
                                  else {
                                    this.setState({error_message: response.error_message});
                                  }
                                }.bind(this),
                                function(failed) {
                                  this.setState({error_message: 'Error loading tree, is your yaml file correct? '});
                                }.bind(this));
                            } else {
                              this.setState({error_message: response.error_message});
                            }

                          } else {
                            this.load_service.callService(
                              new ROSLIB.ServiceRequest({
                                tree: msg
                              }),
                              function(response) {
                                if (response.success) {
                                  console.log('called LoadTree service successfully');
                                  this.props.onChangeFileModal(null);
                                }
                                else {
                                  this.setState({error_message: response.error_message});
                                }
                              }.bind(this),
                              function(failed) {
                                this.setState({error_message: 'Error loading tree, is your yaml file correct? '});
                              }.bind(this));
                          }
>>>>>>> 82e8dcbd
                        }
                        else {
                          this.setState({error_message: response.error_message});
                        }
                      }.bind(this),
                      function(failed) {
                        this.setState({error_message: 'Error loading tree, is your yaml file correct? '});
                      }.bind(this));
                  }}>
            <i class="far fa-folder-open"></i> Open
          </button>
        );
      } else if (this.props.mode === "save") {
        write_mode_select = (
          <select className="m-1"
                  value={this.state.write_mode}
                  onChange={ event => {
                    this.setState({write_mode: event.target.value})
                  }}>
<<<<<<< HEAD
=======
            <option value="ask">ask before overwrite</option>
>>>>>>> 82e8dcbd
            <option value="overwrite">overwrite file</option>
            <option value="rename">rename file</option>
          </select>
        )
        open_save_button = (
          <button className="btn btn-primary w-30 m-1"
                  disabled={!this.state.file_path}
                  onClick={ () => {

                    var save_file_path = this.state.file_path;

                    if (this.state.file_type_filter !== "all")
                    {
                      // check if the file_path ends with the extension in file_type_filter
                      if (!save_file_path.endsWith(this.state.file_type_filter))
                      {
                        save_file_path += this.state.file_type_filter;
                      }
                    }
                    var debug_file_path = "package://"+this.state.package+"/"+save_file_path;
                    console.log("saving... ", debug_file_path);

                    var overwrite = false;
                    var rename = false;
                    if (this.state.write_mode === "overwrite")
                    {
                      overwrite = true;
                      rename = false;
                    } else if (this.state.write_mode === "rename")
                    {
                      overwrite = false;
                      rename = true;
<<<<<<< HEAD
                    }

                    this.save_service.callService(
                      new ROSLIB.ServiceRequest({
                        filename: save_file_path,
                        package: this.state.package,
                        tree: this.props.tree_message,
                        allow_overwrite: overwrite,
                        allow_rename: rename,
                      }),
=======
                    } else if (this.state.write_mode === "ask") {
                      overwrite = false;
                      rename = false;
                    }

                    var request = {
                      filename: save_file_path,
                      package: this.state.package,
                      tree: this.props.tree_message,
                      allow_overwrite: overwrite,
                      allow_rename: rename,
                    };

                    this.save_service.callService(
                      new ROSLIB.ServiceRequest(request),
>>>>>>> 82e8dcbd
                      function(response) {
                        if (response.success) {
                          console.log('called SaveTree service successfully');
                          this.props.onChangeFileModal(null);
                        }
                        else {
<<<<<<< HEAD
                          this.setState({error_message: response.error_message});
=======
                          if (this.state.write_mode === "ask" && response.error_message === "Overwrite not allowed")
                          {
                            if (window.confirm("Do you want to overwrite " + save_file_path + "?"))
                            {
                              request.allow_overwrite = true;
                              this.save_service.callService(
                                new ROSLIB.ServiceRequest(request),
                                function(response) {
                                  if (response.success) {
                                    console.log('called SaveTree service successfully');
                                    this.props.onChangeFileModal(null);
                                  }
                                  else {
                                    this.setState({error_message: response.error_message});
                                  }
                                }.bind(this),
                                function(failed) {
                                  this.setState({error_message: 'Error saving tree'});
                                }.bind(this));
                            } else {
                              this.setState({error_message: response.error_message});
                            }
                          } else {
                            this.setState({error_message: response.error_message});
                          }
>>>>>>> 82e8dcbd
                        }
                      }.bind(this),
                      function(failed) {
                        this.setState({error_message: 'Error saving tree'});
                      }.bind(this));
                  }}>
            <i class="far fa-save"></i> Save
          </button>
        );
      }

      package_structure = (
        <div>
          <button className="btn btn-primary w-30 m-1"
                  onClick={ () => {
                    if (tree.parent === 0)
                    {
                      this.setState({
                        package_structure: null,
                        package: "",
                        selected_package: null,
                        file_path: null,
                        selected_file: "",
                        highlighted: null,
                      })
                    } else {
                      this.setState({
                        selected_directory: tree.parent,
                        file_path: null,
                        selected_file: "",
                        highlighted: null,
                      });
                    }
                  }}>
            <i class="fas fa-arrow-left"></i> Back
          </button>
          {open_save_button}
          <select className="m-1"
                  value={this.state.file_type_filter}
                  onChange={ event => {
                    this.setState({file_type_filter: event.target.value})
                  }}>
            <option value="all">all files</option>
            <option value=".yaml">.yaml files</option>
          </select>
          {write_mode_select}
          <div>
            <label>Name:
              <input className="ml-1"
                     type="text"
                     ref={input => input && input.focus()}
                     onChange={ event => {
                      var file_path = path.concat( event.target.value);
                      var relative_path = file_path.join("/");
                      this.setState({
                        file_path: relative_path,
                        selected_file: event.target.value,
<<<<<<< HEAD
                      });                      
=======
                      });
>>>>>>> 82e8dcbd
                     }}
                     disabled={this.props.mode !== "save"}
                     value={this.state.selected_file}/>
            </label>
          </div>
          <p>
            <span className="filebrowser-bar border border-primary rounded p-1 m-1"
                  onClick={ () => {
                    this.setState({
                      selected_directory: 1, // directory 1 is top level
                      file_path: null,
                      selected_file: "",
                      highlighted: null,
                    });
                  }}>
              {this.state.package_structure.name}
            </span>
            {extended_path.map( element => {
              return (
                <span className="filebrowser-bar border border-secondary rounded p-1 m-1"
                      onClick={ () => {
                        this.setState({
                          selected_directory: element.item_id,
                          file_path: null,
                          selected_file: "",
                          highlighted: null,
                        });
                }}>{element.name}</span>);
            })}</p>
          <p>{tree.children.sort(comparePackageContent).map(child => {
            var icon = (<i class="far fa-file"></i>);
            if (child.type === "directory")
            {
              icon = (<i class="far fa-folder"></i>);
            }
            if (child.type === "file" && this.state.file_type_filter !== "all")
            {
              if (!child.name.endsWith(this.state.file_type_filter))
              {
                return null
              }
            }
            return (
              <p className="cursor-pointer"
                 key={child.item_id}
                 onClick={ () => {
                  if (child.type === "file")
                  {
                    var file_path = path.concat(child.name);
                    var relative_path = file_path.join("/");
                    this.setState({
                      file_path: relative_path,
                      selected_file: child.name,
                      highlighted: child.item_id,
                    });
<<<<<<< HEAD
                    
=======
>>>>>>> 82e8dcbd
                  } else {
                    if (child.type === "directory")
                    {
                      this.setState({
                        selected_directory: child.item_id,
                        file_path: null,
                        selected_file: "",
                      });
                    }
                  }
                }
              }><span className={
                  this.state.highlighted === child.item_id && 'border border-primary'
                }>
                  {icon} {child.name}
                </span></p>
            );
          })}</p>
        </div>
      );
    }

    var title = null;
    if (this.props.mode === "save")
    {
      title = "Save tree to package";
    } else if (this.props.mode === "load")
    {
      title = "Load tree from package";
    }

    var package_name_element = null;
    if (this.state.package_structure)
    {
      package_name_element = (
        <span>{this.state.package}</span>
      );
    } else {
      package_name_element = (
        <input className="m-2"
                   type="text"
                   ref={input => input && input.focus()}
                   value={this.state.package}
                   disabled={this.state.package_structure}
                   onChange={this.searchPackageName}
                   onKeyDown={this.keyPressHandler}/>
      );
    }

    return (
      <div>
        <div className="d-flex justify-content-between">
          <button className="btn btn-primary w-30 m-1"
                  onClick={ () => {
                    this.props.onChangeFileModal(null);
                  }}>
            <i class="fas fa-times-circle"></i> Cancel
          </button>
          <span className="disconnected">{this.state.error_message}</span>
        </div>
        <h2>{title}</h2>
        <div className="d-flex flex-column">
          <label className="m-1">Package: {package_name_element}
          </label>
          {this.renderPackageSearchResults(package_results)}
        </div>
        {package_structure}
      </div>
    );
  }
}
<<<<<<< HEAD

class MultipleSelection extends Component
{
  constructor(props)
  {
    super(props);

    this.setFilename = this.setFilename.bind(this);
    this.searchPackageName = this.searchPackageName.bind(this);
    this.selectPackageSearchResult = this.selectPackageSearchResult.bind(this);
    this.onClickCreateSubtree = this.onClickCreateSubtree.bind(this);

    var name = this.props.selectedNodeNames.join('_');
    if (name.length === 0)
    {
      name = "Subtree";
    }

    this.state = {name: name,
                  filename: 'subtree.yaml',
                  package: this.props.last_selected_package,
                  package_results:[],
                  capability: '',};

    this.save_capability_service = new ROSLIB.Service({
      ros: props.ros,
      name: props.cm_namespace + 'save_capability',
      serviceType: 'ros_ta_msgs/SaveCapability'
    });

    this.generate_subtree_service = new ROSLIB.Service({
      ros: props.ros,
      name: props.bt_namespace + 'generate_subtree',
      serviceType: 'ros_bt_py_msgs/GenerateSubtree'
    });

    this.add_node_service = new ROSLIB.Service({
      ros: props.ros,
      name: props.bt_namespace + 'add_node',
      serviceType: 'ros_bt_py_msgs/AddNode'
    });

    this.add_node_at_index_service = new ROSLIB.Service({
      ros: props.ros,
      name: props.bt_namespace + 'add_node_at_index',
      serviceType: 'ros_bt_py_msgs/AddNodeAtIndex'
    });

    this.move_node_service = new ROSLIB.Service({
      ros: props.ros,
      name: props.bt_namespace + 'move_node',
      serviceType: 'ros_bt_py_msgs/MoveNode'
    });

    this.remove_node_service = new ROSLIB.Service({
      ros: props.ros,
      name: props.bt_namespace + 'remove_node',
      serviceType: 'ros_bt_py_msgs/RemoveNode'
    });

    this.wire_data_service = new ROSLIB.Service({
      ros: props.ros,
      name: props.bt_namespace + 'wire_data',
      serviceType: 'ros_bt_py_msgs/WireNodeData'
    });

    this.unwire_data_service = new ROSLIB.Service({
      ros: props.ros,
      name: props.bt_namespace + 'unwire_data',
      serviceType: 'ros_bt_py_msgs/WireNodeData'
    });
  }

  componentDidMount()
  {
    document.addEventListener('click', this.handleClick);
  }

  handleClick = (event) => {
    if(this.node && !this.node.contains(event.target))
    {
      this.setState({package_results:[]});
    }
  };

  onFocus(event)
  {
    this.props.changeCopyMode(false);
  }

  buildNodeMessage()
  {
    return {
      module: 'ros_ta.nodes.capability',
      node_class: 'Capability',
      name: this.state.name,
      options: [{
                  key: 'capability_type',
                  serialized_value: JSON.stringify({"py/object": "ros_ta.nodes.capability.CapabilityType", "capability_type": this.state.name})
                },
                {
                  key: 'preconditions',
                  serialized_value: JSON.stringify(this.state.preconditions)
                }],
      child_names: []
    };
  }

  onClickCreateSubtree(event)
  {
    this.generate_subtree_service.callService(
      new ROSLIB.ServiceRequest({
        nodes: this.props.selectedNodeNames
      }),
      function(response) {
        if (response.success) {
          console.log("Generated subtree");
        } else {
          this.props.onError('Failed to create subtree '
                             + response.error_message);
        }
      }.bind(this));
    
  }

  onClickCreateCoordinatorTree(event)
  {
    this.create_coordinator_tree_service.callService(
      new ROSLIB.ServiceRequest({
        nodes: this.props.selectedNodeNames
      }),
      function(response) {
        if (response.success) {
          console.log('Created coordinator tree!');
          
          var capability = {};
          capability.name = this.state.name;
          capability.target = this.state.target;
          capability.description = this.state.description;
          capability.preconditions = this.state.preconditions;
          capability.path = "coordinator.yaml"
          var coordinator = response.coordinator;

          this.save_capability_service.callService(
            new ROSLIB.ServiceRequest({
              package: this.state.package,
              capability: capability,
              coordinator: coordinator
            }),
            function(response) {
              if (response.success) {
                console.log('Saved capability!');

                var remove_nodes = this.props.selectedNodeNames;

                // now add it to the tree
                var msg = this.buildNodeMessage();
                this.add_node_service.callService(
                  new ROSLIB.ServiceRequest({
                    parent_name: coordinator.root_name,
                    node: msg,
                    allow_rename: true
                  }),
                  function(response) {
                    if (response.success) {
                      if (window.confirm("Do you want to replace the selected node with the newly created capability?"))
                      {
                        this.props.onSelectionChange(null);
                        this.props.onSelectedEdgeChange(null);
                        console.log('Added node to tree as ' + response.actual_node_name);
                        var actual_node_name = response.actual_node_name;
                        // now move it into position
                        var insertion_index = -1;
                        for (var i = 0; i < this.props.tree_message.nodes.length; i++) {
                          if (this.props.tree_message.nodes[i].name == coordinator.root_name) {
                            for (var j = 0; j < this.props.tree_message.nodes[i].child_names.length; j++) {
                              for (var k = 0; k < this.props.selectedNodeNames.length; k++) {
                                if (this.props.selectedNodeNames[k] == this.props.tree_message.nodes[i].child_names[j])
                                {
                                  insertion_index = j;
                                  break;
                                }
                              }
                            }
                          }
                        }
                        this.move_node_service.callService(
                          new ROSLIB.ServiceRequest({
                            node_name: actual_node_name,
                            new_parent_name: coordinator.root_name,
                            new_child_index: insertion_index
                          }),
                          function(response) {
                            if (response.success) {
                              console.log('Moved node in tree');

                              // generate wirings
                              var wirings_to_add = [];
                              var wirings_to_remove = [];
                              for (var i = 0; i < remove_nodes.length; i++) {
                                // check if there are any data wirings for the involved node
                                for (var j = 0; j < this.props.tree_message.data_wirings.length; j++)
                                {
                                  // check if this wiring is towards the involved node and must be rewritten towards the capability
                                  if (this.props.tree_message.data_wirings[j].target.node_name === remove_nodes[i])
                                  {
                                    // check if the target is an involved node, then do not add this wiring!
                                    if (remove_nodes.indexOf(this.props.tree_message.data_wirings[j].source.node_name) !== -1)
                                    {
                                      console.log("source would be an involved node, this is not a wiring we have to perform")
                                    } else {
                                      // add the new wiring
                                      wirings_to_add.push({
                                        source: this.props.tree_message.data_wirings[j].source,
                                        target: {
                                          node_name: actual_node_name, // the capabilities name
                                          data_kind: this.props.tree_message.data_wirings[j].target.data_kind,
                                          data_key: this.props.tree_message.data_wirings[j].target.node_name + "." + this.props.tree_message.data_wirings[j].target.data_key, // do not forget the prefix!
                                        }
                                      });
                                    }

                                    // but also remove the old wiring
                                    wirings_to_remove.push(this.props.tree_message.data_wirings[j]);
                                  }

                                  // check if this wiring is from the involved node and must be rewritten from the capability
                                  if (this.props.tree_message.data_wirings[j].source.node_name === remove_nodes[i])
                                  {
                                    // check if the target is an involved node, then do not add this wiring!
                                    if (remove_nodes.indexOf(this.props.tree_message.data_wirings[j].target.node_name) !== -1)
                                    {
                                      console.log("target would be an involved node, this is not a wiring we have to perform")
                                    } else {
                                      // add the new wiring
                                      wirings_to_add.push({
                                        source: {
                                          node_name: actual_node_name, // the capabilities name,
                                          data_kind: this.props.tree_message.data_wirings[j].source.data_kind,
                                          data_key: this.props.tree_message.data_wirings[j].source.node_name + "." + this.props.tree_message.data_wirings[j].source.data_key, // do not forget the prefix!
                                        },
                                        target: this.props.tree_message.data_wirings[j].target
                                      });
                                    }

                                    // but also remove the old wiring
                                    wirings_to_remove.push(this.props.tree_message.data_wirings[j]);
                                  }
                                }
                              }

                              console.log("Fixing data wirings...");
                              this.wire_data_service.callService(
                                new ROSLIB.ServiceRequest({
                                  wirings: wirings_to_add,
                                }),
                                function(response) {
                                  if (response.success) {
                                    console.log("Adding new wirings successful!");
                                    this.unwire_data_service.callService(
                                      new ROSLIB.ServiceRequest({
                                        wirings: wirings_to_remove,
                                      }),
                                      function(response) {
                                        if (response.success) {
                                          console.log("Removing old wirings successful!");
                                           // remove all selected nodes
                                          for (var i = 0; i < remove_nodes.length; i++) {                                            
                                            // finally remove the node
                                            this.remove_node_service.callService(
                                              new ROSLIB.ServiceRequest({
                                                node_name: remove_nodes[i],
                                                remove_children: false, // children are not automatically part of a capability atm, so we should not remove all
                                              }),
                                              function(response) {
                                                if (response.success) {
                                                  console.log('Removed node from tree');
                                                }
                                                else {
                                                  console.log('Failed to remove node ' + response.error_message);
                                                }
                                            }.bind(this));
                                          }
                                        } else {
                                          console.log("Failed to remove old wirings: " + response.error_message);
                                        }
                                      }.bind(this));
                                  } else {
                                    console.log("Failed to add new wirings: " + response.error_message);
                                  }
                                }.bind(this));
                            }
                            else {
                              console.log('Failed to move node ' + response.error_message);
                            }
                        }.bind(this));
                      }
                    }
                    else {
                      console.log('Failed to add node ' + this.state.name + ': '
                                  + response.error_message);
                    }
                  }.bind(this));
              }
              else {
                this.props.onError('Failed to save capability '
                                   + response.error_message);
              }
            }.bind(this));
        }
        else {
          this.props.onError('Failed to create coordinator tree '
                             + response.error_message);
        }
      }.bind(this));
  }

  searchPackageName(event)
  {
    if (this.props.packagesFuse)
    {
      var results = this.props.packagesFuse.search(event.target.value);
      this.setState({package_results: results.slice(0,5)});
    }
    this.setState({package: event.target.value});
  }


  selectPackageSearchResult(result)
  {
    this.setState({package: result});
    this.setState({package_results: []});
    this.props.onSelectedPackageChange(result);
  }

  renderPackageSearchResults(results)
  {
    if(results.length > 0)
    {
      var result_rows = results.map(x => {
        return (
          <div className="list-group-item search-result align-items-start" onClick={() => this.selectPackageSearchResult(x.package)}>
            <div className="d-flex w-100 justify-content-between">
              <span>{x.package}</span>
              <i class="far fa-file-code" title={x.path}></i>
            </div>
          </div>
        );
      });

      return (
        <div className="mb-2 search-results" ref={node => this.node = node}>
          <div className="list-group">
              {result_rows}
          </div>
        </div>
      );
    } else {
      return null;
    }
  }

  // FIXME this is temporary...!!!
  setFilename(event)
  {
    this.setState({filename: event.target.value});
  }

  render()
  {
    var create_text = "Create subtree from selected ";
    if (this.props.selectedNodeNames.length > 1)
    {
      create_text += "nodes";
    } else {
      create_text += "node";
    }

    return (
      <div className="d-flex flex-column">
        <div className="btn-group d-flex mb-2" role="group">
          <button className="btn btn-primary w-30"
                  onClick={this.onClickCreateSubtree}>
            {create_text}
          </button>
        </div>
        <div className="d-flex flex-column">
          <h5>Filename <i title="Filename/Path of the subtree TODO" class="fas fa-question-circle"></i></h5>
          <input className="form-control-lg mb-2"
                 type="text"
                 value={this.state.filename}
                 onChange={this.setFilename}/>
          <h5>Package <i title="The ROS package in which the newly created subtree will be saved in" class="fas fa-question-circle"></i></h5>
          <input className="form-control-lg mb-2"
                 type="text"
                 value={this.state.package}
                 onChange={this.searchPackageName}/>
          {this.renderPackageSearchResults(this.state.package_results)}
        </div>
      </div>
    );
  }
}

=======
>>>>>>> 82e8dcbd
class SelectedNode extends Component
{
  constructor(props)
  {
    super(props);

    var getValues = x =>
      {
        var type = prettyprint_type(x.serialized_type);
        var json_value = JSON.parse(x.serialized_value);
        if (type === 'type')
        {
          json_value = json_value['py/type']
            .replace('__builtin__.', '').replace('builtins.', '');
        }
        return {
          key: x.key,
          value: {type: type
                  .replace(/^basestring$/, 'string')
                  .replace(/^str$/, 'string')
                  .replace(/^unicode$/, 'string'),
                  value: json_value}
        };
      };
    if (props.node) {
      this.state = {
        name: props.node.name,
        node_class: props.node.node_class,
        module: props.node.module,
        isValid: true,
        options: props.node.options.map(getValues),
        inputs: props.node.inputs.map(getValues),
        outputs: props.node.outputs.map(getValues),
        isMorphed: false
      };
    }
    else
    {
      this.state = {
        name: '',
        node_class: '',
        module: '',
        isValid: false,
        options: [],
        inputs: [],
        outputs: [],
        isMorphed: false
      };
    }

    this.nameChangeHandler = this.nameChangeHandler.bind(this);
    this.nodeClassChangeHandler = this.nodeClassChangeHandler.bind(this);
    this.updateValidity = this.updateValidity.bind(this);
    this.updateValue = this.updateValue.bind(this);
    this.onClickDelete = this.onClickDelete.bind(this);
    this.onClickDeleteWithChildren = this.onClickDeleteWithChildren.bind(this);
    this.onClickUpdate = this.onClickUpdate.bind(this);
    this.updateNode = this.updateNode.bind(this);
  }

  componentDidMount()
  {
    this.set_options_service = new ROSLIB.Service({
      ros: this.props.ros,
      name: this.props.bt_namespace + 'set_options',
      serviceType: 'ros_bt_py_msgs/SetOptions'
    });

    this.remove_node_service = new ROSLIB.Service({
      ros: this.props.ros,
      name: this.props.bt_namespace + 'remove_node',
      serviceType: 'ros_bt_py_msgs/RemoveNode'
    });

    this.morph_node_service = new ROSLIB.Service({
      ros: this.props.ros,
      name: this.props.bt_namespace + 'morph_node',
      serviceType: 'ros_bt_py_msgs/MorphNode'
    });
  }

  nameChangeHandler(event)
  {
    this.props.onNodeChanged(true);
    this.setState({name: event.target.value});
  }

  nodeClassChangeHandler(event)
  {
    var flowControlNode = this.props.availableNodes.filter(function(item){
      return item.max_children == -1 && item.module+item.node_class == event.target.value;
    });

    if (flowControlNode && flowControlNode.length == 1) {
      flowControlNode = flowControlNode[0];

      this.setState({node_class: flowControlNode.node_class,
                     module: flowControlNode.module,
                     options: this.getDefaultValues(flowControlNode.options),
                     inputs: this.getDefaultValues(flowControlNode.inputs,
                                                   flowControlNode.options),
                     outputs: this.getDefaultValues(flowControlNode.outputs,
                                                    flowControlNode.options),
                     isMorphed: true});
    }
  }

  buildNodeMessage()
  {
    return {
      module: this.state.module,
      node_class: this.state.node_class,
      name: this.props.node.name,
      options: this.state.options.map(x => {
        var option = {
          key: x.key,
          serialized_value: ''
        };
        if (x.value.type === 'type') {
          if (python_builtin_types.indexOf(x.value.value) >= 0)
          {
            x.value.value = '__builtin__.' + x.value.value;
            //x.value.value = 'builtins.' + x.value.value;
          }
          option.serialized_value = JSON.stringify({
            "py/type": x.value.value
          });
        }
        else if (x.value.type.startsWith('__'))
        {
          x.value.value["py/object"] = x.value.type.substring('__'.length);
          option.serialized_value = JSON.stringify(x.value.value);
        }
        else
        {
          option.serialized_value = JSON.stringify(x.value.value);
        }
        return option;
      }),
      child_names: []
    };
  }

  getDefaultValues(paramList, options)
  {
    options = options || [];

    return paramList.map(x => {
      return {
        key: x.key,
        value: getDefaultValue(
          prettyprint_type(x.serialized_value), options),
      };
    });
  }

  onClickDelete(event)
  {
    if (!window.confirm("Really delete node " + this.props.node.name + "?"))
    {
      // Do nothing if user doesn't confirm
      return;
    }
    this.remove_node_service.callService(
      new ROSLIB.ServiceRequest({
        node_name: this.props.node.name,
        remove_children: false
      }),
      function(response) {
        if (response.success) {
          console.log('Removed node!');
          this.props.onEditorSelectionChange(null);
        }
        else {
          this.props.onError('Failed to remove node '
                             + this.props.node.name + ': '
                             + response.error_message);
        }
      }.bind(this));
  }

  onClickDeleteWithChildren(event)
  {
    if (!window.confirm("Really delete node "
                        + this.props.node.name
                        + " and all of its children?"))
    {
      // Do nothing if user doesn't confirm
      return;
    }
    this.remove_node_service.callService(
      new ROSLIB.ServiceRequest({
        node_name: this.props.node.name,
        remove_children: true
      }),
      function(response) {
        if (response.success) {
          console.log('Removed node!');
          this.props.onEditorSelectionChange(null);
        }
        else {
          this.props.onError('Failed to remove node '
                             + this.props.node.name + ': '
                             + response.error_message);
        }
      }.bind(this));
  }

  onClickUpdate(event)
  {
    if (this.state.isMorphed)
    {
      console.log("morphing node");
      var msg = this.buildNodeMessage();
      this.morph_node_service.callService(
        new ROSLIB.ServiceRequest({
          node_name: this.props.node.name,
          new_node: msg,
        }),
        function(response) {
          if (response.success) {
            console.log('Morphed node in tree');
            this.setState({isMorphed: false});
            this.updateNode();
          }
          else {
            this.props.onError('Failed to morph node ' + this.state.name + ': '
                        + response.error_message);
          }
        }.bind(this));
    } else {
      this.updateNode();
    }
  }

  updateNode()
  {
    console.log('updating node');
    this.set_options_service.callService(
      new ROSLIB.ServiceRequest({
        node_name: this.props.node.name,
        rename_node: true,
        new_name: this.state.name,
        options: this.state.options.map(x => {
          var option = {
            key: x.key,
            serialized_value: ''
          };
          if (x.value.type === 'type') {
            if (python_builtin_types.indexOf(x.value.value) >= 0)
            {
              x.value.value = '__builtin__.' + x.value.value;
            }
            option.serialized_value = JSON.stringify({
              "py/type": x.value.value
            });
          }
          else if (x.value.type.startsWith('__'))
          {
            x.value.value["py/object"] = x.value.type.substring('__'.length);
            option.serialized_value = JSON.stringify(x.value.value);
          }
          else
          {
            option.serialized_value = JSON.stringify(x.value.value);
          }
          return option;
        })
      }),
      function(response) {
        if (response.success) {
          console.log('Updated node!');
          this.props.onNodeChanged(false);
          this.props.onEditorSelectionChange(this.state.name); // FIXME: is there a more elegant way for the "update" case?
        }
        else {
          this.props.onError('Failed to update node '
                             + this.props.node.name + ': '
                             + response.error_message);
        }
      }.bind(this));
  }

  render()
  {
    return (
      <div className="d-flex flex-column">
        <div className="btn-group d-flex mb-2" role="group">
          <button className="btn btn-primary w-30"
                  disabled={!this.state.isValid}
                  onClick={this.onClickUpdate}>
            Update Node
          </button>
          <button className="btn btn-danger w-35"
                  onClick={this.onClickDelete}>
            Delete Node
          </button>
          <button className="btn btn-danger w-35"
                  onClick={this.onClickDeleteWithChildren}>
            Delete Node + Children
          </button>
        </div>
        <EditableNode ros={this.props.ros}
                      bt_namespace={this.props.bt_namespace}
                      key={this.props.node.module
                           + this.props.node.node_class
                           + this.props.node.name}
                      name={this.state.name}
                      nodeClass={this.state.node_class}
                      module={this.state.module}
                      availableNodes={this.props.availableNodes}
                      changeCopyMode={this.props.changeCopyMode}
                      messagesFuse={this.props.messagesFuse}
                      capabilitiesFuse={this.props.capabilitiesFuse}
                      updateValidity={this.updateValidity}
                      updateValue={this.updateValue}
                      nameChangeHandler={this.nameChangeHandler}
                      nodeClassChangeHandler={this.nodeClassChangeHandler}
                      options={this.state.options}
                      inputs={this.state.inputs}
                      outputs={this.state.outputs}
                      option_wirings={this.props.node.option_wirings}
        />
      </div>
    );
  }

  updateValidity(newValidity)
  {
    this.props.onNodeChanged(true);
    this.setState({isValid: newValidity || false});
  }

  updateValue(paramType, key, new_value)
  {
    this.props.onNodeChanged(true);
    var map_fun = function(x)
    {
      if (x.key === key) {
        return {
          key: key,
          value: {
            type: x.value.type,
            value: new_value
          }
        };
      }
      else
      {
        return x;
      }
    };

    if (paramType.toLowerCase() === 'options')
    {
      // All of these are lists containing lists of [key, ref_key]
      //
      // That is, if options = { foo : int, bar : OptionRef(foo) }
      // ref_keys will be [[bar, foo]]
      var ref_keys = this.props.nodeInfo.options
          .filter(x => prettyprint_type(x.serialized_value).startsWith('OptionRef('))
          .map(x => [x.key, prettyprint_type(x.serialized_value).substring(
            'OptionRef('.length, prettyprint_type(x.serialized_value).length - 1)])
          .filter(x => x[1] === key);
      var input_option_ref_keys = this.props.nodeInfo.inputs
          .filter(x => prettyprint_type(x.serialized_value).startsWith('OptionRef('))
          .map(x => [x.key, prettyprint_type(x.serialized_value).substring(
            'OptionRef('.length, prettyprint_type(x.serialized_value).length - 1)])
          .filter(x => x[1] === key);
      var output_option_ref_keys = this.props.nodeInfo.inputs
          .filter(x => prettyprint_type(x.serialized_value).startsWith('OptionRef('))
          .map(x => [x.key, prettyprint_type(x.serialized_value).substring(
            'OptionRef('.length, prettyprint_type(x.serialized_value).length - 1)])
          .filter(x => x[1] === key);
      this.setState(
        (prevState, props) =>
          {
            // Replace the option value
            var new_options = prevState.options.map(map_fun);

            // update the options in our state that are references to
            // the changed key - this will discard any values entered
            // already, but they'd be incompatible anyway

            var resolve_refs = current_item => {
              // See if the current option references the changed key
              var refData = ref_keys.find(ref => ref[0] === current_item.key);
              if (refData)
              {
                // If it does, find the type of the referred key
                var optionType = new_options.find(opt => opt.key === refData[1]);
                if (optionType)
                {
                  // Get a default value for the type indicated by the
                  // referenced option
                  return {
                    key: current_item.key,
                    value: getDefaultValue(optionType.value.value.replace('__builtin__.', '').replace('builtins.', ''))
                  };
                }
              }
              return current_item;
            };

            var resolved_options = new_options.map(resolve_refs);
            var newState = {options: resolved_options};
            // if there's inputs or outputs that reference the changed
            // option key, update them too (this is just for display
            // and won't change anything in the backend)
            if (input_option_ref_keys.length > 0)
            {
              newState.inputs = prevState.inputs.map(resolve_refs);
            }
            if (output_option_ref_keys.length > 0)
            {
              newState.outputs = prevState.outputs.map(resolve_refs);
            }
            return newState;
          });
    }
    else if (paramType.toLowerCase() === 'inputs')
    {
      this.setState(
        (prevState, props) =>
          {
            return {inputs: prevState.inputs.map(map_fun)};
          });
    }
    else if (paramType.toLowerCase() === 'outputs')
    {
      this.setState(
        (prevState, props) =>
          {
            return {outputs: prevState.outputs.map(map_fun)};
          });
    }
  }
}

class EditableNode extends Component
{
  constructor(props)
  {
    super(props);
    this.state = {messages_results:[], results_at_key: null, selected_message: null};

    this.onFocus = this.onFocus.bind(this);

    this.jsonRef = React.createRef();

    this.handleOptionWirings = this.handleOptionWirings.bind(this);
    this.selectMessageResult = this.selectMessageResult.bind(this);
    this.renderCapabilityOptions = this.renderCapabilityOptions.bind(this);

    this.get_message_fields_service = new ROSLIB.Service({
      ros: props.ros,
      name: props.bt_namespace + 'get_message_fields',
      serviceType: 'ros_bt_py_msgs/GetMessageFields'
    });
  }

  selectMessageResult(result)
  {
    this.setState({messages_results:[], selected_message: result});
  }

  renderSearchResults(results, key, onNewValue)
  {    
    if(results.length > 0 && this.state.results_at_key === key)
    {
      var result_rows = results.map(x => {
        return (
          <div className="list-group-item search-result"
               onClick={ () => {
                 if (this.props.nodeClass === 'Action' && this.props.module === 'ros_bt_py.nodes.action')
                 {
                   var action_types = {action_type: 'Action', feedback_type: 'Feedback', goal_type: 'Goal', result_type: 'Result'};
                   var type_name = x.msg.split('.').pop();
                   var action_name = type_name.replace(action_types[key], '');
                   var replace_regex = new RegExp(type_name, 'g');
                   for (var action_type in action_types)
                   {
                     if (key !== action_type)
                     {
                       this.updateValue('options', action_type, x.msg.replace(replace_regex, action_name+action_types[action_type]));
                     }
                   }
                 } else if (this.props.nodeClass === 'Service' && this.props.module === 'ros_bt_py.nodes.service')
                 {
                   var service_types = {service_type: '', request_type: 'Request', response_type: 'Response'};
                   var type_name = x.msg.split('.').pop();
                   var service_name = type_name.replace(service_types[key], '');
                   var replace_regex = new RegExp(type_name + '$');
                   for (var service_type in service_types)
                   {
                     if (key !== service_type)
                     {
                       this.updateValue('options', service_type, x.msg.replace(replace_regex, service_name+service_types[service_type]));
                     }
                   }
                 }
                 this.selectMessageResult(x);
                 onNewValue(x.msg);
               }}>
            {x.msg}
          </div>
        );
      });

      return (
        <div className="mb-2 search-results" ref={node => this.node = node}>
          <div className="list-group">
              {result_rows}
          </div>
        </div>
      );
    } else {
      return null;
    }
  }

  componentDidMount()
  {
    document.addEventListener('click', this.handleClick);
  }

  handleClick = (event) => {
    if(this.node && !this.node.contains(event.target))
    {
      this.setState({messages_results:[]});
    }
  };

  onFocus(event)
  {
    this.props.changeCopyMode(false);
  }

  render()
  {
    var compareKeys = function(a, b) {
      if (a.key === b.key) {
        return 0;
      }
      if (a.key < b.key) {
        return -1;
      }
      return 1;
    };

    var node_class_name = this.props.nodeClass;
    if (this.props.availableNodes != null) {
      // get the flow control nodes
      var flowControlNodes = this.props.availableNodes.filter(function(item){
        return item.max_children == -1;
      });

      var module = this.props.module;
      var node_class = this.props.nodeClass;

      var currentFlowControlType = flowControlNodes.filter(function(item){
        return item.module == module && item.node_class == node_class;
      });

      if (currentFlowControlType.length > 0)
      {
        node_class_name = (<select className="custom-select"
                  value={this.props.module+this.props.nodeClass}
                  onChange={this.props.nodeClassChangeHandler}>
              {
                flowControlNodes.map(
                  x => (<option key={x.module+x.node_class}
                                value={x.module+x.node_class}>{x.node_class} ({x.module})</option>))
              }
          </select>);
      }
    }

    var doc_icon = null;
    if (this.props.doc)
    {
      doc_icon = (<i title={getShortDoc(this.props.doc)} class="fas fa-question-circle pl-2 pr-2"></i>);
    }

    return(
      <div className="d-flex flex-column">
        <input className="form-control-lg mb-2"
               type="text"
               value={this.props.name}
               onFocus={this.onFocus}
               onChange={this.props.nameChangeHandler}/>
        <div className="d-flex minw0">
          <h4 className="text-muted">{node_class_name}</h4>
          {doc_icon}
        </div>
        {this.renderParamInputs(this.props.options.sort(compareKeys), 'options')}
        {this.renderParamDisplays(this.props.inputs.sort(compareKeys), 'inputs')}
        {this.renderParamDisplays(this.props.outputs.sort(compareKeys), 'outputs')}
      </div>
    );
  }

  handleOptionWirings(paramType, key, new_value)
  {
    if (this.props.option_wirings)
    {
      this.props.option_wirings.forEach(function(option_wiring) {
        if (option_wiring.source === key)
        {
          var referenced_option = this.props.options.filter(function(item){
            return item.key == option_wiring.source;
          });

          if (referenced_option && referenced_option.length > 0)
          {
            var message = getMessageType(new_value);
            this.get_message_fields_service.callService(
              new ROSLIB.ServiceRequest({
                message_type: message.message_type,
                service: message.service
              }),
              function(response) {
                if (response.success) {
                  var obj = JSON.parse(response.fields);
                  this.props.updateValue('options', option_wiring.target, obj);
                }
              }.bind(this));
          }
        }
      }.bind(this));
    }
  }

  updateValue(paramType, key, new_value)
  {
    if (paramType.toLowerCase() === 'options')
    {
      this.handleOptionWirings(paramType, key, new_value);
    }

    this.props.updateValue(paramType, key, new_value);
  }

  inputForValue(paramItem, onValidityChange, onNewValue)
  {
    var valueType = paramItem.value.type;
    var changeHandler = (event) => {};
    var keyPressHandler = (event) => {};

    if (valueType === 'int')
    {
      // Number input with integer increments
      changeHandler = (event) =>
          {
            var newValue = Math.round(event.target.value);
            if (isNaN(newValue))
            {
              newValue = 0;
            }
            onNewValue(newValue);
          };

      return (
        <div className="form-group">
          <label className="d-block">{paramItem.key}
            <input type="number" name="integer"
                   className="form-control"
                   onChange={changeHandler}
                   placeholder="integer"
                   step="1.0"
                   value={paramItem.value.value}>
            </input>
          </label>
        </div>
      );
    }
    if (valueType === 'float')
    {
      // Number input with free increments
      changeHandler = (event) =>
          {
            var newValue = parseFloat(event.target.value);
            if (isNaN(newValue))
            {
              newValue = 0;
            }
            onNewValue(newValue);
          };

      return (
        <div className="form-group">
          <label className="d-block">{paramItem.key}
            <input type="number" name="float"
                   step="any"
                   className="form-control"
                   onChange={changeHandler}
                   onFocus={this.onFocus}
                   placeholder="float"
                   value={paramItem.value.value}>
            </input>
          </label>
        </div>
      );
    }
    else if (valueType === 'string')
    {
      // Regular input
      changeHandler = (event) =>
        {
          onNewValue(event.target.value || '');
        };

      return (
        <div className="form-group">
          <label className="d-block">{paramItem.key}
            <input type="text"
                   className="form-control mt-2"
                   value={paramItem.value.value}
                   onFocus={this.onFocus}
                   onChange={changeHandler}/>
          </label>
        </div>
      );
    }
    else if (valueType === 'type')
    {
      // Regular input
      changeHandler = (event) =>
        {
          var newTypeName = event.target.value || '';
          if (this.props.messagesFuse)
          {
            var results = this.props.messagesFuse.search(newTypeName);
            this.setState({messages_results: results.slice(0,5), results_at_key: paramItem.key});
          }
          if (python_builtin_types.indexOf(newTypeName) >= 0)
          {
            onNewValue('__builtin__.' + newTypeName);
          }
          else
          {
            onNewValue(newTypeName);
          }
        };

      keyPressHandler = (event) =>
        {
          if(event.key === 'Enter') {
            this.setState({messages_results: []});
            this.setState({results_at_key: null});
          }
        };

      return (
        <div className="form-group">
          <label className="d-block">{paramItem.key}
            <input type="text"
                   className="form-control mt-2"
                   value={paramItem.value.value}
                   onChange={changeHandler}
                   onFocus={this.onFocus}
                   onKeyPress={keyPressHandler} />
          </label>
          {this.renderSearchResults(this.state.messages_results, paramItem.key, onNewValue)}
        </div>
      );
    }
    else if (valueType === 'bool')
    {
      // Checkbox
      changeHandler = (event) =>
        {
          onNewValue(event.target.checked || false);
        };

      var checkID = 'input_checkbox_' + uuid();
      return (
        <div className="custom-control custom-checkbox m-1">
          <input type="checkbox"
                 id={checkID}
                 className="custom-control-input"
                 checked={paramItem.value.value}
                 onFocus={this.onFocus}
                 onChange={changeHandler} />
          <label className="custom-control-label d-block"
                 htmlFor={checkID}>
            {paramItem.key}
        </label>

        </div>
      );
    }
    else if (valueType === 'unset_optionref')
    {
      return (
        <div className="form-group m-1">
          <label className="d-block">{paramItem.key}
            <input type="text"
                   className="form-control mt-2"
                   value={paramItem.value.value}
                   disabled={true}/>
          </label>
        </div>
      );
    }
    else if (valueType === 'list')
    {
      return (
        <div className="form-group">
          <label className="d-block">{paramItem.key}&nbsp;
            <JSONInput json={paramItem.value.value}
                       message_type={paramItem.value.type}
                       ros={this.props.ros}
                       bt_namespace={this.props.bt_namespace}
                       output="list"
                       onValidityChange={onValidityChange}
                       onFocus={this.onFocus}
                       onNewValue={onNewValue}/>
          </label>
        </div>
      );
    }
    else if (valueType === 'dict')
    {
      return (
        <div className="form-group">
          <label className="d-block">{paramItem.key}
            <JSONInput json={paramItem.value.value}
                       message_type={paramItem.value.type}
                       ros={this.props.ros}
                       bt_namespace={this.props.bt_namespace}
                       output="dict"
                       onValidityChange={onValidityChange}
                       onFocus={this.onFocus}
                       onNewValue={onNewValue}/>
          </label>
        </div>
      );
    }
    else if (valueType === 'collections.OrderedDict')
    {
      return (
        <div className="form-group">
          <label className="d-block">{paramItem.key}
            <JSONInput json={paramItem.value.value}
                       message_type={paramItem.value.type}
                       ros={this.props.ros}
                       bt_namespace={this.props.bt_namespace}
                       output="dict"
                       onValidityChange={onValidityChange}
                       onFocus={this.onFocus}
                       onNewValue={onNewValue}/>
          </label>
        </div>
      );
    }
<<<<<<< HEAD
    else if (valueType === 'ros_ta.nodes.capability.CapabilityType' || valueType === 'CapabilityType') // FIXME: consistency?
    {
      return (
        <div className="form-group">
          <label className="d-block">{paramItem.key}
            <CapabilityTypeInput capability_type={paramItem.value.value}
                       ros={this.props.ros}
                       bt_namespace={this.props.bt_namespace}
                       capabilitiesFuse={this.props.capabilitiesFuse}
                       onValidityChange={onValidityChange}
                       onFocus={this.onFocus}
                       onNewValue={onNewValue}/>
=======
    else if (valueType === 'ros_bt_py.ros_helpers.LoggerLevel')
    {
      console.log("valuetype: ", valueType);
      console.log("value: ", paramItem.value.value);
      return (
        <div className="form-group">
          <label className="d-block">{paramItem.key}
            <DropDown json={paramItem.value.value}
                      message_type={paramItem.value.type}
                      onFocus={this.onFocus}
                      onNewValue={onNewValue}/>
>>>>>>> 82e8dcbd
          </label>
        </div>
      );
    }
<<<<<<< HEAD
=======

>>>>>>> 82e8dcbd
    else  // if (valueType === 'object')
    {
      console.log("OBJECT", paramItem.value.value);
      return (
        <div className="form-group">
          <label className="d-block">{paramItem.key}
            <JSONInput json={paramItem.value.value}
                       message_type={paramItem.value.type}
                       ros={this.props.ros}
                       bt_namespace={this.props.bt_namespace}
                       output="pickled"
                       onValidityChange={onValidityChange}
                       onFocus={this.onFocus}
                       onNewValue={onNewValue}/>
          </label>
        </div>
      );
    }
  }

  displayForValue(paramItem)
  {
    var valueType = paramItem.value.type;

    if (valueType === 'int'
        || valueType === 'float'
        || valueType ==='string')
    {
      // Number input with integer increments
      return (
        <Fragment>
          <h5>{paramItem.key} <span className="text-muted">(type: {valueType})</span></h5>
          <span>{paramItem.value.value}</span>
        </Fragment>
      );
    }
    else if (valueType === 'type')
    {
      return (
        <Fragment>
          <h5>{paramItem.key} <span className="text-muted">(type: {valueType})</span></h5>
          <pre>{paramItem.value.value}</pre>
        </Fragment>
      );
    }
    else if (valueType === 'boolean' || valueType === 'bool')
    {
      return (
        <Fragment>
          <h5>{paramItem.key} <span className="text-muted">(type: {valueType})</span></h5>
          <pre>{paramItem.value.value ? 'True' : 'False'}</pre>
        </Fragment>
      );
    }
    else if (valueType === 'unset_optionref')
    {
      return (
        <Fragment>
          <h5>{paramItem.key} <span className="text-muted">(type: {valueType})</span></h5>
          <pre className="text-muted">{paramItem.value.value}</pre>
        </Fragment>
      );
    }
    // TODO(nberg): implement these two

    // else if (valueType === 'list')
    // {

    // }
    // else if (valueType === 'dict')
    // {

    // }
    else  // if (valueType === 'object')
    {
      console.log('item with non-basic type: ', paramItem);
      return (
        <Fragment>
          <h5>{paramItem.key} <span className="text-muted">(type: {valueType})</span></h5>
          <pre>{JSON.stringify(paramItem.value.value, null, 2)}</pre>
        </Fragment>
      );
    }
  }

  // <div className="d-flex flex-column">
  // <h5>Name</h5>
  // <input className="form-control-lg mb-2"
  //        disabled={!this.state.cm_available}
  //        type="text"
  //        value={this.state.name}
  //        onChange={this.searchCapability}/>
  // {this.renderCapabilitySearchResults(this.state.capabilities_results)}

  renderCapabilityOptions(param, name)
  {
    return (
      <div className="mb-2">
        <h5>{name} (capability specific)</h5>
        <div className="list-group">
          <div className="list-group-item"
             key={name + param.key}>
            {
              this.inputForValue(
                param,
                this.props.updateValidity,
                (newVal) => this.updateValue(name, param.key, newVal))
            }
        </div>
        </div>
      </div>
    );
  }

  renderParamInputs(params, name)
  {
    var param_rows = params.map(x => {
      return (
        <div className="list-group-item"
             key={name + x.key}>
            {
              this.inputForValue(
                x,
                this.props.updateValidity,
                (newVal) => this.updateValue(name, x.key, newVal))
            }
        </div>
      );
    });

    return (
      <div className="mb-2">
        <h5>{name}</h5>
        <div className="list-group">
          {param_rows}
        </div>
      </div>
    );
  }

  renderParamDisplays(params, name)
  {
    var param_rows = params.map(x => {
      return (
        <div className="list-group-item"
             key={name + x.key}>
          {this.displayForValue(x)}
        </div>
      );
    });

    return (
      <div className="mb-2">
        <h5>{name}</h5>
        <div className="list-group">
            {param_rows}
        </div>
      </div>
    );
  }

  getDefaultValues(paramList, options)
  {
    options = options || [];

    return paramList.map(x => {
      return {
        key: x.key,
        value: getDefaultValue(
          prettyprint_type(x.serialized_value), options),
      };
    });
  }
}

class BehaviorTreeEdge extends Component
{
  constructor(props)
  {
    super(props);

    this.onClickDelete = this.onClickDelete.bind(this);
  }

  componentDidMount()
  {
    this.unwireClient = new ROSLIB.Service({
      ros: this.props.ros,
      name: this.props.bt_namespace + 'unwire_data',
      serviceType: 'ros_bt_py_msgs/WireNodeData'
    });
  }

  onClickDelete()
  {
    this.props.unsetSelectedEdge();
    this.unwireClient.callService(
      new ROSLIB.ServiceRequest({
        wirings: [{
          source: this.props.edge.source,
          target: this.props.edge.target
        }]
      }),
      function(response) {
        if (!response.success) {
          this.props.onError(response.error_message);
        }
      });
  }

  render()
  {
    return(
      <div className="d-flex flex-column">
        <div className="btn-group d-flex mb-2" role="group">
          <button className="btn btn-danger w-100"
                  onClick={this.onClickDelete}>Delete Edge</button>
        </div>
        <div className="row">
          <div className="col">
            <a href="#"
               className="text-primary"
               onClick={()=>this.props.onSelectionChange(this.props.edge.source.node_name)}>
              {this.props.edge.source.node_name}.
            </a>
            <span>{this.props.edge.source.data_kind}.</span>
            <span>{this.props.edge.source.data_key}</span>
          </div>
          <div className="col">
            <span aria-hidden="true" className="fas fa-lg fa-long-arrow-alt-right" />
            <span className="sr-only">is connected to</span>
          </div>
           <div className="col">
             <a href="#"
                className="text-primary"
                onClick={()=>this.props.onSelectionChange(this.props.edge.target.node_name)}>
              {this.props.edge.target.node_name}.
            </a>
            <span>{this.props.edge.target.data_kind}.</span>
            <span>{this.props.edge.target.data_key}</span>
          </div>
        </div>
      </div>
    );
  }
}

<<<<<<< HEAD
class CapabilityTypeInput extends Component
=======
class DropDown extends Component
>>>>>>> 82e8dcbd
{
  constructor(props)
  {
    super(props);
<<<<<<< HEAD

    this.state = {name: props.capability_type.capability_type,
      capabilities_results: [],
      capability: '',
      target: '',
      description: '',
      cm_available: false,};
    
      this.searchCapability = this.searchCapability.bind(this);
      this.selectCapabilitySearchResult = this.selectCapabilitySearchResult.bind(this);
      this.reconstructAndUpdateValue = this.reconstructAndUpdateValue.bind(this);

  }

  componentDidMount()
  {
    if(!this.props.capabilitiesFuse)
    {
      console.log("no capability manager available");
      this.setState({cm_available:false});
    } else {
      console.log("capability manager available");
      this.setState({cm_available:true});
    }
  }

  // START
  searchCapability(event)
  {
    if (this.props.capabilitiesFuse)
    {
      var results = this.props.capabilitiesFuse.search(event.target.value);
      this.setState({capabilities_results: results.slice(0,5)});
    }
    this.setState({name: event.target.value});

    this.reconstructAndUpdateValue(event.target.value);
  }

  selectCapabilitySearchResult(result)
  {
    this.setState({name: result});
    this.setState({capabilities_results: []});

    this.reconstructAndUpdateValue(result);
  }

  reconstructAndUpdateValue(capability_type)
  {
    var reconstructed = {"py/object": "ros_ta.nodes.capability.CapabilityType", "capability_type": capability_type};
    this.props.onNewValue(reconstructed);
  }

  renderCapabilitySearchResults(results)
  {
    if(results.length > 0)
    {
      var result_rows = results.map(x => {
        return (
          <div className="list-group-item search-result align-items-start" onClick={() => this.selectCapabilitySearchResult(x.name)}>
            <div className="d-flex w-100 justify-content-between">
              <span>{x.name}</span>
              <i class="far fa-file-code" title={x.capability.path}></i>
            </div>
          </div>
        );
      });

      return (
        <div className="mb-2 search-results" ref={node => this.node = node}>
          <div className="list-group">
              {result_rows}
          </div>
        </div>
      );
    } else {
      return null;
    }
  }
=======
    this.state = {
      json: props.json,
      logger_level: props.json.logger_level,
    };
  }

  handleChange = (event) => {
    console.log(event.target.value);
    var json = this.state.json;
    json.logger_level = event.target.value;
    this.setState({json:json, logger_level:event.target.value});

    this.props.onNewValue(json);
  };
>>>>>>> 82e8dcbd

  render()
  {
    return (
<<<<<<< HEAD
      <div className="d-flex flex-column">
        <input className="form-control-lg mb-2"
              disabled={!this.state.cm_available}
              type="text"
              value={this.state.name}
              onChange={this.searchCapability}/>
        {this.renderCapabilitySearchResults(this.state.capabilities_results)}
      </div>
=======
      <select value={this.state.logger_level} onChange={this.handleChange}>
        <option value="debug">DEBUG</option>
        <option value="info">INFO</option>
        <option value="warning">WARNING</option>
        <option value="error">ERROR</option>
        <option value="fatal">FATAL</option>
      </select>
>>>>>>> 82e8dcbd
    );
  }
}

class JSONInput extends Component
{
  constructor(props)
  {
    super(props);

    var is_valid = false;

    try {
      JSON.parse(JSON.stringify(props.json));
      is_valid = true;
    }
    catch (e)
    {
      is_valid = false;
    }

    this.state = {
      is_valid: is_valid,
      json: props.json,
      message_type: props.message_type,
      field_names: [],
      pyobject: null
    };

    this.editor = null;
    this.editorRef = null;

    this.get_message_fields_service = new ROSLIB.Service({
      ros: props.ros,
      name: props.bt_namespace + 'get_message_fields',
      serviceType: 'ros_bt_py_msgs/GetMessageFields'
    });

    this.updateMessageType = this.updateMessageType.bind(this);
  }

  componentDidMount()
  {
    this.editor = new JSONEditor(this.editorRef, {
      mode: "code",
      onChange : this.handleChange,
    });
    this.editor.set(this.state.json);
    this.editor.aceEditor.setOptions({maxLines: 100});
    this.editor.aceEditor.resize();

    if (this.state.message_type != null)
    {
      this.updateMessageType(this.state.message_type, this.state.json, true);
    }
  }

  getJSONfromPyObject(pyobject, field_names)
  {
    var json = {};
    if (pyobject.hasOwnProperty("py/state"))
    {
      var counter = 0;
      for (var i = 0; i < pyobject["py/state"].length; i++) {
        var value = pyobject["py/state"][i];
        if (typeof value === 'object' && !Array.isArray(value))
        {
          var response = this.getJSONfromPyObject(value, field_names.slice(counter+1));
          json[field_names[counter]] = response.json;
          counter += response.counter + 1;
        } else {
          json[field_names[counter]] = value;
          counter += 1;
        }
      }
    }
    return {json:json, counter:counter};
  }

  getPyObjectFromJSON(pyobject, json)
  {
    var keys = Object.keys(json);
    if (pyobject.hasOwnProperty("py/state"))
    {
      for (var i = 0; i < pyobject["py/state"].length; i++) {
        var value = pyobject["py/state"][i];
        if (typeof value === 'object' && !Array.isArray(value))
        {
          pyobject["py/state"][i] = this.getPyObjectFromJSON(pyobject["py/state"][i], json[keys[i]]);
        } else {
          pyobject["py/state"][i] = json[keys[i]];
        }
      }
    }
    return pyobject;
  }

  updateMessageType(message_type, json, just_mounted)
  {
    var type_changed = true;
    if (this.state.message_type === message_type)
    {
      type_changed = false;
    } else {
      this.setState({message_type:message_type});
      type_changed = true;
    }
    if (this.props.ros)
    {
      var message = getMessageType(message_type);
      if (message.message_type == "/dict")
      {
        console.log("message is a dict, no request possible");
      } else {
        this.get_message_fields_service.callService(
          new ROSLIB.ServiceRequest({
            message_type: message.message_type,
            service: message.service
          }),
          function(response) {
            if (response.success) {
              this.setState({pyobject: response.fields});

              var new_value;
              if (type_changed) {
                new_value = this.getJSONfromPyObject(JSON.parse(response.fields), response.field_names).json;
              } else {
                new_value = this.getJSONfromPyObject(json, response.field_names).json;
              }

              this.setState({
                json : new_value,
                field_names: response.field_names
              });
              this.editor.update(new_value);
              console.log("updated message type and representation");
              if (!just_mounted) {
                this.handleChange();
              }
            }
          }.bind(this));
      }
    }
  }

  componentWillUnmount() {
    this.editor.destroy();
  }

  componentDidUpdate(prevProps, prevState) {
    if (JSON.stringify(this.props.json) != JSON.stringify(prevProps.json)) {
      if (this.props.json && this.props.json.hasOwnProperty("py/state"))
      {
        if (this.props.json.hasOwnProperty("py/object") && this.props.json["py/object"] != this.state.message_type)
        {
          this.updateMessageType(this.props.json["py/object"], this.props.json, false);
        }
      }
    }
  }

  handleChange = () => {
    try {
      var json = this.editor.get();
      this.setState({
        json : JSON.stringify(json),
        is_valid: true,
      });
      if (this.props.output == "pickled")
      {
        var reconstructed = this.getPyObjectFromJSON(JSON.parse(this.state.pyobject), json);
        this.props.onNewValue(reconstructed);
      } else {
        this.props.onNewValue(json);
      }
      
      this.props.onValidityChange(true);
    } catch (e) {
      this.setState({is_valid: false});
      this.props.onValidityChange(false);
    }
  };

  render()
  {
    return (
      <div id="editor"
           ref={(ref) => { this.editorRef = ref; }}
           onFocus={this.props.onFocus}
      />
    );
  }
}<|MERGE_RESOLUTION|>--- conflicted
+++ resolved
@@ -151,18 +151,16 @@
             value: {"py/reduce": [{"py/type": "collections.OrderedDict"}, {"py/tuple": [[]]}, null, null, null]}
     };
   }
-<<<<<<< HEAD
   else if (typeName === 'CapabilityType')
   {
     return {type: 'ros_ta.nodes.capability.CapabilityType',
             value: {"capability_type": ""}};
-=======
+  }
   else if (typeName === 'ros_bt_py.ros_helpers.LoggerLevel')
   {
     return {type: 'ros_bt_py.ros_helpers.LoggerLevel',
             value: {"py/object": "ros_bt_py.ros_helpers.LoggerLevel", "logger_level": 1}
     };
->>>>>>> 82e8dcbd
   }
   else
   {
@@ -895,15 +893,12 @@
       name: this.props.bt_namespace + 'clear',
       serviceType: 'ros_bt_py_msgs/ClearTree'
     });
-<<<<<<< HEAD
 
     this.save_tree_service = new ROSLIB.Service({
       ros: this.props.ros,
       name: this.props.bt_namespace + 'save_tree',
       serviceType: 'ros_bt_py_msgs/SaveTree'
     });   
-=======
->>>>>>> 82e8dcbd
   }
 
   openFileDialog()
@@ -1023,15 +1018,6 @@
         <div>
           <input ref={this.fileref} type="file" style={{display:"none"}} onChange={this.loadTree.bind(this)}/>
           <button onClick={this.openFileDialog.bind(this)}
-<<<<<<< HEAD
-                  className="btn btn-primary m-1">
-            Upload
-          </button>
-        </div>
-        <button onClick={this.saveTree.bind(this)}
-                className="btn btn-primary m-1">
-          Download
-=======
                   className="btn btn-primary ml-1"
                   title="Upload">
             <i class="fas fa-file-upload show-button-icon"></i>
@@ -1043,7 +1029,6 @@
                 title="Download">
           <i class="fas fa-file-download show-button-icon"></i>
           <span className="ml-1 hide-button-text">Download</span>
->>>>>>> 82e8dcbd
         </button>
       </Fragment>
     );
@@ -3329,11 +3314,7 @@
       file_type_filter: ".yaml",
       highlighted: null,
       highlighted_package: null,
-<<<<<<< HEAD
-      write_mode: "overwrite",
-=======
       write_mode: "ask",
->>>>>>> 82e8dcbd
       error_message: null,
     };
 
@@ -3350,8 +3331,6 @@
       serviceType: 'ros_bt_py_msgs/GetPackageStructure'
     });
 
-<<<<<<< HEAD
-=======
     this.check_node_versions_service = new ROSLIB.Service({
       ros: this.props.ros,
       name: this.props.bt_namespace + 'check_node_versions',
@@ -3364,7 +3343,6 @@
       serviceType: 'ros_bt_py_msgs/MigrateTree'
     });
 
->>>>>>> 82e8dcbd
     this.load_service = new ROSLIB.Service({
       ros: this.props.ros,
       name: this.props.bt_namespace + 'load_tree',
@@ -3492,10 +3470,6 @@
     }
   }
 
-<<<<<<< HEAD
-  // FIXME: make this code nice 
-=======
->>>>>>> 82e8dcbd
   search (item_id, parent) {
     const stack = [ parent ];
     while (stack.length) {
@@ -3620,21 +3594,13 @@
 
                     console.log("loading... ", msg.path);
 
-<<<<<<< HEAD
-                    this.load_service.callService(
-=======
                     // do a version check before loading
                     this.check_node_versions_service.callService(
->>>>>>> 82e8dcbd
                       new ROSLIB.ServiceRequest({
                         tree: msg
                       }),
                       function(response) {
                         if (response.success) {
-<<<<<<< HEAD
-                          console.log('called LoadTree service successfully');
-                          this.props.onChangeFileModal(null);
-=======
                           console.log('called check version service successfully');
                           if (response.migrated)
                           {
@@ -3694,7 +3660,6 @@
                                 this.setState({error_message: 'Error loading tree, is your yaml file correct? '});
                               }.bind(this));
                           }
->>>>>>> 82e8dcbd
                         }
                         else {
                           this.setState({error_message: response.error_message});
@@ -3714,10 +3679,7 @@
                   onChange={ event => {
                     this.setState({write_mode: event.target.value})
                   }}>
-<<<<<<< HEAD
-=======
             <option value="ask">ask before overwrite</option>
->>>>>>> 82e8dcbd
             <option value="overwrite">overwrite file</option>
             <option value="rename">rename file</option>
           </select>
@@ -3750,18 +3712,6 @@
                     {
                       overwrite = false;
                       rename = true;
-<<<<<<< HEAD
-                    }
-
-                    this.save_service.callService(
-                      new ROSLIB.ServiceRequest({
-                        filename: save_file_path,
-                        package: this.state.package,
-                        tree: this.props.tree_message,
-                        allow_overwrite: overwrite,
-                        allow_rename: rename,
-                      }),
-=======
                     } else if (this.state.write_mode === "ask") {
                       overwrite = false;
                       rename = false;
@@ -3777,16 +3727,12 @@
 
                     this.save_service.callService(
                       new ROSLIB.ServiceRequest(request),
->>>>>>> 82e8dcbd
                       function(response) {
                         if (response.success) {
                           console.log('called SaveTree service successfully');
                           this.props.onChangeFileModal(null);
                         }
                         else {
-<<<<<<< HEAD
-                          this.setState({error_message: response.error_message});
-=======
                           if (this.state.write_mode === "ask" && response.error_message === "Overwrite not allowed")
                           {
                             if (window.confirm("Do you want to overwrite " + save_file_path + "?"))
@@ -3812,7 +3758,6 @@
                           } else {
                             this.setState({error_message: response.error_message});
                           }
->>>>>>> 82e8dcbd
                         }
                       }.bind(this),
                       function(failed) {
@@ -3870,11 +3815,7 @@
                       this.setState({
                         file_path: relative_path,
                         selected_file: event.target.value,
-<<<<<<< HEAD
-                      });                      
-=======
                       });
->>>>>>> 82e8dcbd
                      }}
                      disabled={this.props.mode !== "save"}
                      value={this.state.selected_file}/>
@@ -3930,10 +3871,6 @@
                       selected_file: child.name,
                       highlighted: child.item_id,
                     });
-<<<<<<< HEAD
-                    
-=======
->>>>>>> 82e8dcbd
                   } else {
                     if (child.type === "directory")
                     {
@@ -4005,7 +3942,6 @@
     );
   }
 }
-<<<<<<< HEAD
 
 class MultipleSelection extends Component
 {
@@ -4410,8 +4346,6 @@
   }
 }
 
-=======
->>>>>>> 82e8dcbd
 class SelectedNode extends Component
 {
   constructor(props)
@@ -5268,7 +5202,6 @@
         </div>
       );
     }
-<<<<<<< HEAD
     else if (valueType === 'ros_ta.nodes.capability.CapabilityType' || valueType === 'CapabilityType') // FIXME: consistency?
     {
       return (
@@ -5281,11 +5214,12 @@
                        onValidityChange={onValidityChange}
                        onFocus={this.onFocus}
                        onNewValue={onNewValue}/>
-=======
+          </label>
+        </div>
+      );
+    }
     else if (valueType === 'ros_bt_py.ros_helpers.LoggerLevel')
     {
-      console.log("valuetype: ", valueType);
-      console.log("value: ", paramItem.value.value);
       return (
         <div className="form-group">
           <label className="d-block">{paramItem.key}
@@ -5293,18 +5227,12 @@
                       message_type={paramItem.value.type}
                       onFocus={this.onFocus}
                       onNewValue={onNewValue}/>
->>>>>>> 82e8dcbd
           </label>
         </div>
       );
     }
-<<<<<<< HEAD
-=======
-
->>>>>>> 82e8dcbd
     else  // if (valueType === 'object')
     {
-      console.log("OBJECT", paramItem.value.value);
       return (
         <div className="form-group">
           <label className="d-block">{paramItem.key}
@@ -5549,17 +5477,11 @@
   }
 }
 
-<<<<<<< HEAD
 class CapabilityTypeInput extends Component
-=======
-class DropDown extends Component
->>>>>>> 82e8dcbd
 {
   constructor(props)
   {
     super(props);
-<<<<<<< HEAD
-
     this.state = {name: props.capability_type.capability_type,
       capabilities_results: [],
       capability: '',
@@ -5638,27 +5560,10 @@
       return null;
     }
   }
-=======
-    this.state = {
-      json: props.json,
-      logger_level: props.json.logger_level,
-    };
-  }
-
-  handleChange = (event) => {
-    console.log(event.target.value);
-    var json = this.state.json;
-    json.logger_level = event.target.value;
-    this.setState({json:json, logger_level:event.target.value});
-
-    this.props.onNewValue(json);
-  };
->>>>>>> 82e8dcbd
 
   render()
   {
     return (
-<<<<<<< HEAD
       <div className="d-flex flex-column">
         <input className="form-control-lg mb-2"
               disabled={!this.state.cm_available}
@@ -5667,7 +5572,33 @@
               onChange={this.searchCapability}/>
         {this.renderCapabilitySearchResults(this.state.capabilities_results)}
       </div>
-=======
+    );
+    }
+}
+class DropDown extends Component
+{
+  constructor(props)
+  {
+    super(props);
+
+    this.state = {
+      json: props.json,
+      logger_level: props.json.logger_level,
+    };
+  }
+
+  handleChange = (event) => {
+    console.log(event.target.value);
+    var json = this.state.json;
+    json.logger_level = event.target.value;
+    this.setState({json:json, logger_level:event.target.value});
+
+    this.props.onNewValue(json);
+  };
+
+  render()
+  {
+    return (
       <select value={this.state.logger_level} onChange={this.handleChange}>
         <option value="debug">DEBUG</option>
         <option value="info">INFO</option>
@@ -5675,7 +5606,6 @@
         <option value="error">ERROR</option>
         <option value="fatal">FATAL</option>
       </select>
->>>>>>> 82e8dcbd
     );
   }
 }
