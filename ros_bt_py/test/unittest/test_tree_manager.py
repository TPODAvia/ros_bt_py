--- conflicted
+++ resolved
@@ -16,12 +16,8 @@
                                 LoadTreeRequest, MoveNodeRequest, ReplaceNodeRequest,
                                 MorphNodeRequest, ClearTreeRequest, LoadTreeFromPathRequest,
                                 SetExecutionModeResponse, ModifyBreakpointsRequest,
-<<<<<<< HEAD
-                                GetSubtreeRequest, GenerateSubtreeRequest)
-=======
                                 GetSubtreeRequest, ReloadTreeRequest, WireNodeDataResponse,
                                 RemoveNodeResponse, GenerateSubtreeRequest, AddNodeAtIndexRequest)
->>>>>>> 8e5294cb
 
 from ros_bt_py.node import Node, Leaf, FlowControl, define_bt_node
 from ros_bt_py.node_config import NodeConfig
