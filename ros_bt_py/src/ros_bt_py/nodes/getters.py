--- conflicted
+++ resolved
@@ -183,10 +183,7 @@
 
 
 @define_bt_node(NodeConfig(
-<<<<<<< HEAD
-=======
-    version='0.9.0',
->>>>>>> 92865d23
+    version='0.9.0',
     options={'value_type': type,
              'dict': dict,
              'succeed_on_stale_data': bool},
@@ -239,10 +236,7 @@
 
 
 @define_bt_node(NodeConfig(
-<<<<<<< HEAD
-=======
-    version='0.9.0',
->>>>>>> 92865d23
+    version='0.9.0',
     options={'attr_type': type,
              'attr_name': str,
              'succeed_on_stale_data': bool},
