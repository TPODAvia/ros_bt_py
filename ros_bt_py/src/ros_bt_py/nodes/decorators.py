--- conflicted
+++ resolved
@@ -54,10 +54,7 @@
 
 
 @define_bt_node(NodeConfig(
-<<<<<<< HEAD
-=======
-    version='0.9.0',
->>>>>>> 92865d23
+    version='0.9.0',
     options={'running_is_success': bool},
     inputs={},
     outputs={},
@@ -100,10 +97,7 @@
 
 
 @define_bt_node(NodeConfig(
-<<<<<<< HEAD
-=======
-    version='0.9.0',
->>>>>>> 92865d23
+    version='0.9.0',
     options={},
     inputs={},
     outputs={},
@@ -454,10 +448,7 @@
 
 
 @define_bt_node(NodeConfig(
-<<<<<<< HEAD
-=======
-    version='0.9.0',
->>>>>>> 92865d23
+    version='0.9.0',
     options={'tick_interval': float},
     inputs={},
     outputs={},
@@ -504,10 +495,7 @@
 
 
 @define_bt_node(NodeConfig(
-<<<<<<< HEAD
-=======
-    version='0.9.0',
->>>>>>> 92865d23
+    version='0.9.0',
     options={'tick_interval': float},
     inputs={},
     outputs={},
@@ -554,10 +542,7 @@
 
 
 @define_bt_node(NodeConfig(
-<<<<<<< HEAD
-=======
-    version='0.9.0',
->>>>>>> 92865d23
+    version='0.9.0',
     options={},
     inputs={},
     outputs={},
