from ros_bt_py_msgs.msg import Node as NodeMsg

from ros_bt_py.node import Leaf, define_bt_node
from ros_bt_py.node_config import NodeConfig

from string import Formatter


class ExtendedFormatter(Formatter):
    """An extended format string formatter

    Formatter with extended conversion symbol
    """
    def convert_field(self, value, conversion):
        """ Extend conversion symbol
        Following additional symbol has been added
        * l: convert to string and low case
        * u: convert to string and up case

        default are:
        * s: convert with str()
        * r: convert with repr()
        * a: convert with ascii()
        """

        if conversion == "u":
            return str(value).upper()
        elif conversion == "l":
            return str(value).lower()
        elif conversion == "c":
            return str(value).capitalize()

        # Do the default conversion or raise error if no matching conversion found
        super(ExtendedFormatter, self).convert_field(value, conversion)

        # return for None case
        return value


myformatter = ExtendedFormatter()

<<<<<<< HEAD

@define_bt_node(NodeConfig(
    options={},
    inputs={'a': str, 'b': str},
    outputs={'formatted_string': str},
    max_children=0))
class StringConcatenation(Leaf):
    """Concatenate strings a and b
    """
    def _do_setup(self):
        return NodeMsg.IDLE

    def _do_tick(self):
        self.outputs['formatted_string'] = self.inputs['a'] + self.inputs['b']
        return NodeMsg.SUCCEEDED

    def _do_untick(self):
        return NodeMsg.IDLE

    def _do_shutdown(self):
        pass

    def _do_reset(self):
        self.outputs['formatted_string'] = None
        self.outputs.reset_updated()
        return NodeMsg.IDLE

=======
>>>>>>> 92865d23

@define_bt_node(NodeConfig(
    options={},
    inputs={'a': str, 'b': str},
    outputs={'formatted_string': str},
    max_children=0))
class StringConcatenation(Leaf):
    """Concatenate strings a and b
    """
    def _do_setup(self):
        return NodeMsg.IDLE

    def _do_tick(self):
        self.outputs['formatted_string'] = self.inputs['a'] + self.inputs['b']
        return NodeMsg.SUCCEEDED

    def _do_untick(self):
        return NodeMsg.IDLE

    def _do_shutdown(self):
        pass

    def _do_reset(self):
        self.outputs['formatted_string'] = None
        self.outputs.reset_updated()
        return NodeMsg.IDLE


@define_bt_node(NodeConfig(
    version='0.9.0',
    options={'format_string': str},
    inputs={'dict': dict},
    outputs={'formatted_string': str},
    max_children=0))
class FormatOptionNode(Leaf):
    """Accepts a dictionary as input and outputs a formatted string
    based on the format string set in the options.

    Example dict and format_string:
    dict: {'first': 'bar', 'second': 'not_printed'}
    format_string: 'foo {first}'

    results in the following output:
    formatted_string: 'foo bar'
    """
    def _do_setup(self):
        return NodeMsg.IDLE

    def _do_tick(self):
        try:
            self.outputs['formatted_string'] = myformatter.format(self.options['format_string'],
                                                                  **self.inputs['dict'])
        except Exception:
            return NodeMsg.FAILED
        return NodeMsg.SUCCEEDED

    def _do_untick(self):
        return NodeMsg.IDLE

    def _do_shutdown(self):
        pass

    def _do_reset(self):
        self.outputs['formatted_string'] = None
        self.outputs.reset_updated()
        return NodeMsg.IDLE


@define_bt_node(NodeConfig(
    version='0.9.0',
    options={},
    inputs={'dict': dict,
            'format_string': str},
    outputs={'formatted_string': str},
    max_children=0))
class FormatInputNode(Leaf):
    """Accepts a dictionary and a format string as input and outputs a formatted string
    based on the format string

    Example dict and format_string:
    dict: {'first': 'bar', 'second': 'not_printed'}
    format_string: 'foo {first}'

    results in the following output:
    formatted_string: 'foo bar'
    """
    def _do_setup(self):
        return NodeMsg.IDLE

    def _do_tick(self):
        try:
            self.outputs['formatted_string'] = myformatter.format(self.inputs['format_string'],
                                                                  **self.inputs['dict'])
        except Exception:
            return NodeMsg.FAILED
        return NodeMsg.SUCCEEDED

    def _do_untick(self):
        return NodeMsg.IDLE

    def _do_shutdown(self):
        pass

    def _do_reset(self):
        self.outputs['formatted_string'] = None
        self.outputs.reset_updated()
        return NodeMsg.IDLE


@define_bt_node(NodeConfig(
    options={'format_strings': list},
    inputs={'dict': dict},
    outputs={'formatted_strings': list},
    max_children=0))
class FormatOptionListNode(Leaf):
    """Accepts a dictionary as input and outputs a formatted strings in the list
    based on the format string set in the options.

    Example dict and format_string:
    dict: {'first': 'bar', 'second': 'not_printed'}
    format_strings: ['foo {first}', 'bar {first}']

    results in the following output:
    formatted_strings: ['foo bar', 'bar bar']
    """
    def _do_setup(self):
        return NodeMsg.IDLE

    def _do_tick(self):
        try:
            self.outputs['formatted_strings'] = [
                myformatter.format(phrase, **self.inputs['dict'])
                for phrase in self.options['format_strings']
            ]
        except Exception:
            return NodeMsg.FAILED
        return NodeMsg.SUCCEEDED

    def _do_untick(self):
        return NodeMsg.IDLE

    def _do_shutdown(self):
        pass

    def _do_reset(self):
        self.outputs['formatted_strings'] = None
        self.outputs.reset_updated()
        return NodeMsg.IDLE


@define_bt_node(NodeConfig(
    options={},
    inputs={'dict': dict,
            'format_strings': list},
    outputs={'formatted_strings': list},
    max_children=0))
class FormatInputListNode(Leaf):
    """Accepts a dictionary and a list of format strings as input and
    outputs a list of formatted strings based on the format string

    Example dict and format_string:
    dict: {'first': 'bar', 'second': 'not_printed'}
    format_strings: ['foo {first}', 'bar {first}']

    results in the following output:
    formatted_strings: ['foo bar', 'bar bar']
    """
    def _do_setup(self):
        return NodeMsg.IDLE

    def _do_tick(self):
        try:
            self.outputs['formatted_strings'] = [
                myformatter.format(phrase, **self.inputs['dict'])
                for phrase in self.inputs['format_strings']
            ]
        except Exception:
            return NodeMsg.FAILED
        return NodeMsg.SUCCEEDED

    def _do_untick(self):
        return NodeMsg.IDLE

    def _do_shutdown(self):
        pass

    def _do_reset(self):
        self.outputs['formatted_strings'] = None
        self.outputs.reset_updated()
        return NodeMsg.IDLE<|MERGE_RESOLUTION|>--- conflicted
+++ resolved
@@ -39,36 +39,6 @@
 
 myformatter = ExtendedFormatter()
 
-<<<<<<< HEAD
-
-@define_bt_node(NodeConfig(
-    options={},
-    inputs={'a': str, 'b': str},
-    outputs={'formatted_string': str},
-    max_children=0))
-class StringConcatenation(Leaf):
-    """Concatenate strings a and b
-    """
-    def _do_setup(self):
-        return NodeMsg.IDLE
-
-    def _do_tick(self):
-        self.outputs['formatted_string'] = self.inputs['a'] + self.inputs['b']
-        return NodeMsg.SUCCEEDED
-
-    def _do_untick(self):
-        return NodeMsg.IDLE
-
-    def _do_shutdown(self):
-        pass
-
-    def _do_reset(self):
-        self.outputs['formatted_string'] = None
-        self.outputs.reset_updated()
-        return NodeMsg.IDLE
-
-=======
->>>>>>> 92865d23
 
 @define_bt_node(NodeConfig(
     options={},
