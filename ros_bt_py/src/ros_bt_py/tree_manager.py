--- conflicted
+++ resolved
@@ -1788,45 +1788,6 @@
 
         whole_tree = deepcopy(self.tree_msg)
 
-<<<<<<< HEAD
-        nodes = set()
-        for node in whole_tree.nodes:
-            nodes.add(node.name)
-
-        nodes_to_keep = set()
-        nodes_to_remove = set()
-        for node in whole_tree.nodes:
-            for search_node in request.nodes:
-                if node.name == search_node or search_node in node.child_names:
-                    nodes_to_keep.add(node.name)
-
-        for node in nodes:
-            if node not in nodes_to_keep:
-                nodes_to_remove.add(node)
-
-        manager = TreeManager(
-            name="temporary_tree_manager",
-            publish_tree_callback=lambda *args: None,
-            publish_debug_info_callback=lambda *args: None,
-            publish_debug_settings_callback=lambda *args: None,
-            debug_manager=DebugManager())
-
-        load_response = manager.load_tree(
-            request=LoadTreeRequest(tree=whole_tree),
-            prefix="")
-
-        if load_response.success:
-            for node_name in nodes_to_remove:
-                manager.remove_node(RemoveNodeRequest(node_name=node_name,
-                                                        remove_children=False))
-            root = manager.find_root()
-            if not root:
-                rospy.loginfo('No nodes in tree')
-            else:
-                manager.tree_msg.root_name = root.name
-            response.success = True
-            response.tree = manager.to_msg()
-=======
         root = self.find_root()
 
         if not root:
@@ -1870,7 +1831,6 @@
                     manager.tree_msg.root_name = root.name
                 response.success = True
                 response.tree = manager.to_msg()
->>>>>>> 8e5294cb
         return response
 
     #########################
