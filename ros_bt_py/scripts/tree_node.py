#! /usr/bin/env python2.7
import rospy

from ros_bt_py_msgs.msg import Messages, Packages

<<<<<<< HEAD
from ros_bt_py_msgs.msg import Tree, DebugInfo, DebugSettings
from ros_bt_py_msgs.srv import AddNode, AddNodeAtIndex, ControlTreeExecution, ModifyBreakpoints, RemoveNode, \
     WireNodeData, GetAvailableNodes, SetExecutionMode, SetOptions, Continue, LoadTree, \
     MoveNode, ReplaceNode, GetSubtree, ClearTree, MorphNode, GenerateSubtree, SaveTree
from ros_bt_py_msgs.srv import ControlTreeExecutionRequest, GetMessageFields, GetPackageStructure
from ros_bt_py.tree_manager import TreeManager, get_success, get_error_message
from ros_bt_py.debug_manager import DebugManager
from ros_bt_py.package_manager import PackageManager


# FIXME !!!! !!!!! !!!!! move the "ListOfPackages" message type to ros_bt_py !!!!
from ros_ta_msgs.msg import ListOfPackages
=======
from ros_bt_py_msgs.msg import Tree, DebugInfo, DebugSettings, NodeDiagnostics
from ros_bt_py_msgs.srv import (AddNode, AddNodeAtIndex, ControlTreeExecution, ModifyBreakpoints,
                                RemoveNode, WireNodeData, GetAvailableNodes, SetExecutionMode,
                                SetOptions, Continue, LoadTree, LoadTreeFromPath, MoveNode,
                                ReplaceNode, GetSubtree, ClearTree, MorphNode, SaveTree)
from ros_bt_py_msgs.srv import (LoadTreeRequest, ControlTreeExecutionRequest, GetMessageFields,
                                GetPackageStructure, MigrateTree)
from ros_bt_py.tree_manager import TreeManager, get_success, get_error_message
from ros_bt_py.debug_manager import DebugManager
from ros_bt_py.migration import MigrationManager
from ros_bt_py.package_manager import PackageManager
>>>>>>> 82e8dcbd


class TreeNode(object):
    def __init__(self):
        rospy.loginfo("initializing tree node...")
        node_module_names = rospy.get_param('~node_modules', default=[])
        if isinstance(node_module_names, basestring):
            if ',' in node_module_names:
                # Try to parse comma-separated list of modules
                node_module_names = [module.strip() for module in node_module_names.split(',')]
            else:
                # try to parse whitespace-separated list of modules
                node_module_names = node_module_names.split()
        if not isinstance(node_module_names, list):
            raise TypeError('node_modules must be a list, but is a %s' %
                            type(node_module_names.__name__))

        show_traceback_on_exception = rospy.get_param('~show_traceback_on_exception', default=False)
        load_default_tree = rospy.get_param('~load_default_tree', default=False)
        default_tree_path = rospy.get_param('~default_tree_path', default="")
        default_tree_tick_frequency_hz = rospy.get_param('~default_tree_tick_frequency_hz',
                                                         default=1)
        default_tree_control_command = rospy.get_param('~default_tree_control_command',
                                                       default=2)

        self.tree_pub = rospy.Publisher('~tree', Tree, latch=True, queue_size=1)
        self.debug_info_pub = rospy.Publisher('~debug/debug_info', DebugInfo, latch=True,
                                              queue_size=1)
        self.debug_settings_pub = rospy.Publisher(
            '~debug/debug_settings',
            DebugSettings,
            latch=True,
            queue_size=1)
        self.node_diagnostics_pub = rospy.Publisher(
            '~debug/node_diagnostics',
            NodeDiagnostics,
            latch=True,
            queue_size=10)

        self.debug_manager = DebugManager()
        self.tree_manager = TreeManager(
            module_list=node_module_names,
            debug_manager=self.debug_manager,
            publish_tree_callback=self.tree_pub.publish,
            publish_debug_info_callback=self.debug_info_pub.publish,
            publish_debug_settings_callback=self.debug_settings_pub.publish,
            publish_node_diagnostics_callback=self.node_diagnostics_pub.publish,
            show_traceback_on_exception=show_traceback_on_exception)

        self.add_node_service = rospy.Service('~add_node',
                                              AddNode,
                                              self.tree_manager.add_node)
        self.add_node_at_index_service = rospy.Service('~add_node_at_index',
                                                       AddNodeAtIndex,
                                                       self.tree_manager.add_node_at_index)
        self.remove_node_service = rospy.Service('~remove_node',
                                                 RemoveNode,
                                                 self.tree_manager.remove_node)
        self.morph_node_service = rospy.Service('~morph_node',
                                                MorphNode,
                                                self.tree_manager.morph_node)
        self.wire_data_service = rospy.Service('~wire_data',
                                               WireNodeData,
                                               self.tree_manager.wire_data)
        self.unwire_data_service = rospy.Service('~unwire_data',
                                                 WireNodeData,
                                                 self.tree_manager.unwire_data)
        self.modify_breakpoints_service = rospy.Service('~debug/modify_breakpoints',
                                                        ModifyBreakpoints,
                                                        self.tree_manager.modify_breakpoints)

        self.control_tree_execution_service = rospy.Service('~control_tree_execution',
                                                            ControlTreeExecution,
                                                            self.tree_manager.control_execution)

        self.get_available_nodes_service = rospy.Service('~get_available_nodes',
                                                         GetAvailableNodes,
                                                         self.tree_manager.get_available_nodes)

        self.get_subtree_service = rospy.Service('~get_subtree',
                                                 GetSubtree,
                                                 self.tree_manager.get_subtree)

        self.generate_subtree_service = rospy.Service('~generate_subtree',
                                                      GenerateSubtree,
                                                      self.tree_manager.generate_subtree)

        self.set_execution_mode_service = rospy.Service('~debug/set_execution_mode',
                                                        SetExecutionMode,
                                                        self.tree_manager.set_execution_mode)

        self.set_options_service = rospy.Service('~set_options',
                                                 SetOptions,
                                                 self.tree_manager.set_options)

        self.move_node_servcice = rospy.Service('~move_node',
                                                MoveNode,
                                                self.tree_manager.move_node)

        self.replace_node_servcice = rospy.Service('~replace_node',
                                                   ReplaceNode,
                                                   self.tree_manager.replace_node)

        self.continue_servcice = rospy.Service('~debug/continue',
                                               Continue,
                                               self.tree_manager.debug_step)

        self.load_tree_service = rospy.Service('~load_tree',
                                               LoadTree,
                                               self.tree_manager.load_tree)

        self.load_tree_from_path_service = rospy.Service('~load_tree_from_path',
                                                         LoadTreeFromPath,
                                                         self.tree_manager.load_tree_from_path)

        self.clear_service = rospy.Service('~clear',
                                           ClearTree,
                                           self.tree_manager.clear)

<<<<<<< HEAD
=======
        rospy.loginfo("initialized tree manager")

        if load_default_tree:
            rospy.logwarn("loading default tree: %s" % default_tree_path)
            tree = Tree(path=default_tree_path)
            load_tree_request = LoadTreeRequest(tree=tree)
            load_tree_response = self.tree_manager.load_tree(load_tree_request)
            if not load_tree_response.success:
                rospy.logerr("could not load default tree: %s" % load_tree_response.error_message)
            else:
                control_tree_execution_request = ControlTreeExecutionRequest(
                    command=default_tree_control_command,
                    tick_frequency_hz=default_tree_tick_frequency_hz)
                control_tree_execution_response = self.tree_manager.control_execution(
                    control_tree_execution_request)
                if not control_tree_execution_response.success:
                    rospy.logerr("could not execute default tree: %s" %
                                 control_tree_execution_response.error_message)

        rospy.loginfo("initializing migration manger ...")
        self.migration_manager = MigrationManager(tree_manager=self.tree_manager)

        self.check_node_versions_service = rospy.Service(
            '~check_node_versions',
            MigrateTree,
            self.migration_manager.check_node_versions)

        self.migrate_tree_service = rospy.Service(
            '~migrate_tree',
            MigrateTree,
            self.migration_manager.migrate_tree)
        rospy.loginfo("initialized migration manager")

        rospy.loginfo("initializing package manager...")
>>>>>>> 82e8dcbd
        self.message_list_pub = rospy.Publisher('~messages', Messages, latch=True, queue_size=1)
        self.packages_list_pub = rospy.Publisher('~packages', Packages, latch=True, queue_size=1)

        self.package_manager = PackageManager(publish_message_list_callback=self.message_list_pub,
                                              publish_packages_list_callback=self.packages_list_pub)

        self.get_message_fields_service = rospy.Service('~get_message_fields',
                                                        GetMessageFields,
                                                        self.package_manager.get_message_fields)

<<<<<<< HEAD
        self.get_package_structure_service = rospy.Service('~get_package_structure',
                                                            GetPackageStructure,
                                                            self.package_manager.get_package_structure)
=======
        self.get_package_structure_service = rospy.Service(
            '~get_package_structure', GetPackageStructure,
            self.package_manager.get_package_structure)
>>>>>>> 82e8dcbd

        self.save_tree_service = rospy.Service('~save_tree',
                                               SaveTree,
                                               self.package_manager.save_tree)
<<<<<<< HEAD
=======

        rospy.loginfo("initialized package manager")
        rospy.loginfo("initialized tree node")
>>>>>>> 82e8dcbd

    def shutdown(self):
        if self.tree_manager.get_state() not in [Tree.IDLE, Tree.EDITABLE, Tree.ERROR]:
            rospy.loginfo('Shutting down Behavior Tree')
            response = self.tree_manager.control_execution(ControlTreeExecutionRequest(
                command=ControlTreeExecutionRequest.SHUTDOWN))
            if not get_success(response):
                rospy.logerr('Failed to shut down Behavior Tree: %s',
                             get_error_message(response))


if __name__ == '__main__':
    rospy.init_node('tree_node')

    node = TreeNode()
    rospy.spin()
    node.shutdown()<|MERGE_RESOLUTION|>--- conflicted
+++ resolved
@@ -3,20 +3,6 @@
 
 from ros_bt_py_msgs.msg import Messages, Packages
 
-<<<<<<< HEAD
-from ros_bt_py_msgs.msg import Tree, DebugInfo, DebugSettings
-from ros_bt_py_msgs.srv import AddNode, AddNodeAtIndex, ControlTreeExecution, ModifyBreakpoints, RemoveNode, \
-     WireNodeData, GetAvailableNodes, SetExecutionMode, SetOptions, Continue, LoadTree, \
-     MoveNode, ReplaceNode, GetSubtree, ClearTree, MorphNode, GenerateSubtree, SaveTree
-from ros_bt_py_msgs.srv import ControlTreeExecutionRequest, GetMessageFields, GetPackageStructure
-from ros_bt_py.tree_manager import TreeManager, get_success, get_error_message
-from ros_bt_py.debug_manager import DebugManager
-from ros_bt_py.package_manager import PackageManager
-
-
-# FIXME !!!! !!!!! !!!!! move the "ListOfPackages" message type to ros_bt_py !!!!
-from ros_ta_msgs.msg import ListOfPackages
-=======
 from ros_bt_py_msgs.msg import Tree, DebugInfo, DebugSettings, NodeDiagnostics
 from ros_bt_py_msgs.srv import (AddNode, AddNodeAtIndex, ControlTreeExecution, ModifyBreakpoints,
                                 RemoveNode, WireNodeData, GetAvailableNodes, SetExecutionMode,
@@ -28,7 +14,6 @@
 from ros_bt_py.debug_manager import DebugManager
 from ros_bt_py.migration import MigrationManager
 from ros_bt_py.package_manager import PackageManager
->>>>>>> 82e8dcbd
 
 
 class TreeNode(object):
@@ -148,8 +133,6 @@
                                            ClearTree,
                                            self.tree_manager.clear)
 
-<<<<<<< HEAD
-=======
         rospy.loginfo("initialized tree manager")
 
         if load_default_tree:
@@ -184,7 +167,6 @@
         rospy.loginfo("initialized migration manager")
 
         rospy.loginfo("initializing package manager...")
->>>>>>> 82e8dcbd
         self.message_list_pub = rospy.Publisher('~messages', Messages, latch=True, queue_size=1)
         self.packages_list_pub = rospy.Publisher('~packages', Packages, latch=True, queue_size=1)
 
@@ -195,25 +177,16 @@
                                                         GetMessageFields,
                                                         self.package_manager.get_message_fields)
 
-<<<<<<< HEAD
-        self.get_package_structure_service = rospy.Service('~get_package_structure',
-                                                            GetPackageStructure,
-                                                            self.package_manager.get_package_structure)
-=======
         self.get_package_structure_service = rospy.Service(
             '~get_package_structure', GetPackageStructure,
             self.package_manager.get_package_structure)
->>>>>>> 82e8dcbd
 
         self.save_tree_service = rospy.Service('~save_tree',
                                                SaveTree,
                                                self.package_manager.save_tree)
-<<<<<<< HEAD
-=======
 
         rospy.loginfo("initialized package manager")
         rospy.loginfo("initialized tree node")
->>>>>>> 82e8dcbd
 
     def shutdown(self):
         if self.tree_manager.get_state() not in [Tree.IDLE, Tree.EDITABLE, Tree.ERROR]:
